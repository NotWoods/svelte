--- conflicted
+++ resolved
@@ -12,10 +12,7 @@
 import { current_each_item, set_current_each_item } from './each.js';
 import { current_component_context } from '../../runtime.js';
 import { DEV } from 'esm-env';
-<<<<<<< HEAD
-=======
 
->>>>>>> 8459098c
 /**
  * @param {Comment} anchor
  * @param {() => string} get_tag
@@ -122,13 +119,9 @@
 
 				anchor.before(element);
 
-<<<<<<< HEAD
-				prev_element?.remove();
-=======
 				return () => {
 					element?.remove();
 				};
->>>>>>> 8459098c
 			});
 		}
 
