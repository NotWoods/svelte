--- conflicted
+++ resolved
@@ -22,35 +22,26 @@
  * @returns {void}
  */
 export function bind_this(element_or_component, update, get_value, get_parts) {
-	effect(() => {
-		/** @type {unknown[]} */
-		var old_parts;
+	/** @type {unknown[]} */
+	var old_parts;
 
-		/** @type {unknown[]} */
-		var parts;
+	/** @type {unknown[]} */
+	var parts;
 
-<<<<<<< HEAD
-	var e = render_effect(() => {
+	render_effect(() => {
 		old_parts = parts;
 		// We only track changes to the parts, not the value itself to avoid unnecessary reruns.
 		parts = get_parts?.() || [];
-=======
-		render_effect(() => {
-			old_parts = parts;
-			// We only track changes to the parts, not the value itself to avoid unnecessary reruns.
-			parts = get_parts?.() || [];
->>>>>>> 9a4cd7e8
 
-			untrack(() => {
-				if (element_or_component !== get_value(...parts)) {
-					update(element_or_component, ...parts);
-					// If this is an effect rerun (cause: each block context changes), then nullfiy the binding at
-					// the previous position if it isn't already taken over by a different effect.
-					if (old_parts && is_bound_this(get_value(...old_parts), element_or_component)) {
-						update(null, ...old_parts);
-					}
+		untrack(() => {
+			if (element_or_component !== get_value(...parts)) {
+				update(element_or_component, ...parts);
+				// If this is an effect rerun (cause: each block context changes), then nullfiy the binding at
+				// the previous position if it isn't already taken over by a different effect.
+				if (old_parts && is_bound_this(get_value(...old_parts), element_or_component)) {
+					update(null, ...old_parts);
 				}
-			});
+			}
 		});
 
 		return () => {
