--- conflicted
+++ resolved
@@ -1,8 +1,4 @@
-<<<<<<< HEAD
 import { hydrate_anchor, hydrate_start, hydrating } from './hydration.js';
-=======
-import { hydrate_anchor, hydrating } from './hydration.js';
->>>>>>> a2260940
 import { DEV } from 'esm-env';
 import { init_array_prototype_warnings } from '../dev/equality.js';
 import { current_effect } from '../runtime.js';
@@ -100,28 +96,11 @@
 		return /** @type {DocumentFragment} */ (fragment).firstChild;
 	}
 
-<<<<<<< HEAD
 	// if an {expression} is empty during SSR, there might be no
 	// text node to hydrate — we must therefore create one
 	if (is_text && hydrate_start?.nodeType !== 3) {
 		const text = empty();
 		hydrate_start?.before(text);
-=======
-	// when we _are_ hydrating, `fragment` is an array of nodes
-	var first_node = /** @type {import('#client').TemplateNode[]} */ (fragment)[0];
-
-	// if an {expression} is empty during SSR, there might be no
-	// text node to hydrate — we must therefore create one
-	if (is_text && first_node?.nodeType !== 3) {
-		var text = empty();
-		var dom = /** @type {import('#client').TemplateNode[]} */ (
-			/** @type {import('#client').Effect} */ (current_effect).dom
-		);
-
-		dom.unshift(text);
-		first_node?.before(text);
-
->>>>>>> a2260940
 		return text;
 	}
 
@@ -145,19 +124,8 @@
 	// if a sibling {expression} is empty during SSR, there might be no
 	// text node to hydrate — we must therefore create one
 	if (is_text && next_sibling?.nodeType !== 3) {
-<<<<<<< HEAD
 		const text = empty();
 		next_sibling?.before(text);
-=======
-		var text = empty();
-		var dom = /** @type {import('#client').TemplateNode[]} */ (
-			/** @type {import('#client').Effect} */ (current_effect).dom
-		);
-
-		dom.unshift(text);
-		next_sibling?.before(text);
-
->>>>>>> a2260940
 		return text;
 	}
 
