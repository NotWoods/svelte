import { hydrate_anchor, hydrate_start, hydrating } from './hydration.js';
import { DEV } from 'esm-env';
import { init_array_prototype_warnings } from '../dev/equality.js';
import { current_effect } from '../runtime.js';

// We cache the Node and Element prototype methods, so that we can avoid doing
// expensive prototype chain lookups.

/** @type {Node} */
var node_prototype;

/** @type {Element} */
var element_prototype;

/** @type {Text} */
var text_prototype;

// export these for reference in the compiled code, making global name deduplication unnecessary
/**
 * @type {Window}
 */
export var $window;
/**
 * @type {Document}
 */
export var $document;

/**
 * Initialize these lazily to avoid issues when using the runtime in a server context
 * where these globals are not available while avoiding a separate server entry point
 */
export function init_operations() {
	if (node_prototype !== undefined) {
		return;
	}

	node_prototype = Node.prototype;
	element_prototype = Element.prototype;
	text_prototype = Text.prototype;

	$window = window;
	$document = document;

	// the following assignments improve perf of lookups on DOM nodes
	// @ts-expect-error
	element_prototype.__click = undefined;
	// @ts-expect-error
	text_prototype.__nodeValue = ' ';
	// @ts-expect-error
	element_prototype.__className = '';
	// @ts-expect-error
	element_prototype.__attributes = null;
	// @ts-expect-error
	element_prototype.__e = undefined;

	if (DEV) {
		// @ts-expect-error
		element_prototype.__svelte_meta = null;

		init_array_prototype_warnings();
	}
}

/** @returns {Text} */
export function empty() {
	return document.createTextNode('');
}

/**
 * @template {Node} N
 * @param {N} node
 * @returns {Node | null}
 */
/*#__NO_SIDE_EFFECTS__*/
export function child(node) {
	const child = node.firstChild;
	if (!hydrating) return child;

	// Child can be null if we have an element with a single child, like `<p>{text}</p>`, where `text` is empty
	if (child === null) {
		return node.appendChild(empty());
	}

	return hydrate_anchor(child);
}

/**
 * @param {DocumentFragment} fragment
 * @param {boolean} is_text
 * @returns {Node | null}
 */
/*#__NO_SIDE_EFFECTS__*/
export function first_child(fragment, is_text) {
	if (!hydrating) {
		// when not hydrating, `fragment` is a `DocumentFragment` (the result of calling `open_frag`)
		return /** @type {DocumentFragment} */ (fragment).firstChild;
	}

	// if an {expression} is empty during SSR, there might be no
	// text node to hydrate — we must therefore create one
	if (is_text && hydrate_start?.nodeType !== 3) {
<<<<<<< HEAD
		const text = empty();
		hydrate_start?.before(text);
=======
		var text = empty();
		var dom = /** @type {import('#client').TemplateNode[]} */ (
			/** @type {import('#client').Effect} */ (current_effect).dom
		);

		dom.unshift(text);
		hydrate_start?.before(text);

>>>>>>> 4a708dd0
		return text;
	}

	return hydrate_anchor(hydrate_start);
}

/**
 * @template {Node} N
 * @param {N} node
 * @param {boolean} is_text
 * @returns {Node | null}
 */
/*#__NO_SIDE_EFFECTS__*/
export function sibling(node, is_text = false) {
	const next_sibling = node.nextSibling;

	if (!hydrating) {
		return next_sibling;
	}

	// if a sibling {expression} is empty during SSR, there might be no
	// text node to hydrate — we must therefore create one
	if (is_text && next_sibling?.nodeType !== 3) {
		const text = empty();
		next_sibling?.before(text);
		return text;
	}

	return hydrate_anchor(/** @type {Node} */ (next_sibling));
}

/**
 * @template {Node} N
 * @param {N} node
 * @returns {void}
 */
export function clear_text_content(node) {
	node.textContent = '';
}

/** @param {string} name */
/*#__NO_SIDE_EFFECTS__*/
export function create_element(name) {
	return document.createElement(name);
}

/**
 * Remove all nodes between `from` and `to`, inclusive
 * @param {import('#client').TemplateNode} from
 * @param {import('#client').TemplateNode} to
 */
export function remove_nodes(from, to) {
	var node = from;

	while (node) {
		var next = node.nextSibling;

		node.remove();
		if (node === to) break;

		node = /** @type {import('#client').TemplateNode} */ (next);
	}
}<|MERGE_RESOLUTION|>--- conflicted
+++ resolved
@@ -1,7 +1,6 @@
 import { hydrate_anchor, hydrate_start, hydrating } from './hydration.js';
 import { DEV } from 'esm-env';
 import { init_array_prototype_warnings } from '../dev/equality.js';
-import { current_effect } from '../runtime.js';
 
 // We cache the Node and Element prototype methods, so that we can avoid doing
 // expensive prototype chain lookups.
@@ -99,19 +98,8 @@
 	// if an {expression} is empty during SSR, there might be no
 	// text node to hydrate — we must therefore create one
 	if (is_text && hydrate_start?.nodeType !== 3) {
-<<<<<<< HEAD
 		const text = empty();
 		hydrate_start?.before(text);
-=======
-		var text = empty();
-		var dom = /** @type {import('#client').TemplateNode[]} */ (
-			/** @type {import('#client').Effect} */ (current_effect).dom
-		);
-
-		dom.unshift(text);
-		hydrate_start?.before(text);
-
->>>>>>> 4a708dd0
 		return text;
 	}
 
