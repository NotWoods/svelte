--- conflicted
+++ resolved
@@ -1,9 +1,4 @@
-<<<<<<< HEAD
 import { hydrate_anchor, hydrate_start, hydrating } from './hydration.js';
-import { get_descriptor } from '../utils.js';
-=======
-import { hydrate_anchor, hydrate_nodes, hydrating } from './hydration.js';
->>>>>>> 0784ec06
 import { DEV } from 'esm-env';
 import { init_array_prototype_warnings } from '../dev/equality.js';
 
