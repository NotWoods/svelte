import { DEV } from 'esm-env';
import {
	check_dirtiness,
	current_component_context,
	current_effect,
	current_reaction,
	destroy_children,
	execute_effect,
	get,
	is_flushing_effect,
	remove_reactions,
	schedule_effect,
	set_is_flushing_effect,
	set_signal_status,
	untrack
} from '../runtime.js';
import {
	DIRTY,
	BRANCH_EFFECT,
	RENDER_EFFECT,
	EFFECT,
	PRE_EFFECT,
	DESTROYED,
	INERT,
	IS_ELSEIF,
	EFFECT_RAN,
	BLOCK_EFFECT,
	ROOT_EFFECT
} from '../constants.js';
import { set } from './sources.js';
import { noop } from '../../common.js';
import { remove } from '../dom/reconciler.js';

/**
 * @param {import('./types.js').EffectType} type
 * @param {(() => void | (() => void))} fn
 * @param {boolean} sync
 * @param {boolean} init
 * @returns {import('#client').Effect}
 */
function create_effect(type, fn, sync, init = true) {
	var is_root = (type & ROOT_EFFECT) !== 0;
	/** @type {import('#client').Effect} */
	var effect = {
		parent: is_root ? null : current_effect,
		dom: null,
		deps: null,
		f: type | DIRTY,
		fn,
		effects: null,
		deriveds: null,
		teardown: null,
		ctx: current_component_context,
		transitions: null
	};

<<<<<<< HEAD
	if (current_reaction !== null) {
=======
	if (current_effect !== null) {
		effect.l = current_effect.l + 1;
	}

	if (current_reaction !== null && !is_root) {
>>>>>>> cb18f8fb
		if (current_reaction.effects === null) {
			current_reaction.effects = [effect];
		} else {
			current_reaction.effects.push(effect);
		}
	}

	if (init) {
		if (sync) {
			var previously_flushing_effect = is_flushing_effect;

			try {
				set_is_flushing_effect(true);
				execute_effect(effect);
				effect.f |= EFFECT_RAN;
			} finally {
				set_is_flushing_effect(previously_flushing_effect);
			}
		} else {
			schedule_effect(effect);
		}
	}

	return effect;
}

/**
 * Internal representation of `$effect.active()`
 * @returns {boolean}
 */
export function effect_active() {
	return current_effect ? (current_effect.f & (BRANCH_EFFECT | ROOT_EFFECT)) === 0 : false;
}

/**
 * Internal representation of `$effect(...)`
 * @param {() => void | (() => void)} fn
 * @returns {import('#client').Effect}
 */
export function user_effect(fn) {
	if (current_effect === null) {
		throw new Error(
			'ERR_SVELTE_ORPHAN_EFFECT' +
				(DEV ? ': The Svelte $effect rune can only be used during component initialisation.' : '')
		);
	}

	return create_effect(EFFECT, fn, false, true);
}

/**
 * Internal representation of `$effect.pre(...)`
 * @param {() => void | (() => void)} fn
 * @returns {import('#client').Effect}
 */
export function user_pre_effect(fn) {
	if (current_effect === null) {
		throw new Error(
			'ERR_SVELTE_ORPHAN_EFFECT' +
				(DEV
					? ': The Svelte $effect.pre rune can only be used during component initialisation.'
					: '')
		);
	}

	return pre_effect(fn);
}

/**
 * Internal representation of `$effect.root(...)`
 * @param {() => void | (() => void)} fn
 * @returns {() => void}
 */
export function effect_root(fn) {
	const effect = create_effect(ROOT_EFFECT, () => untrack(fn), true);
	return () => {
		destroy_effect(effect);
	};
}

/**
 * @param {() => void | (() => void)} fn
 * @returns {import('#client').Effect}
 */
export function effect(fn) {
	return create_effect(EFFECT, fn, false);
}

/**
 * Internal representation of `$: ..`
 * @param {() => any} deps
 * @param {() => void | (() => void)} fn
 * @returns {import('#client').Effect}
 */
export function legacy_pre_effect(deps, fn) {
	const component_context = /** @type {import('#client').ComponentContext} */ (
		current_component_context
	);
	const token = {};
	return pre_effect(() => {
		deps();
		if (component_context.l1.includes(token)) {
			return;
		}
		component_context.l1.push(token);
		set(component_context.l2, true);
		return untrack(fn);
	});
}

export function legacy_pre_effect_reset() {
	const component_context = /** @type {import('#client').ComponentContext} */ (
		current_component_context
	);
	return render_effect(() => {
		const x = get(component_context.l2);
		if (x) {
			component_context.l1.length = 0;
			component_context.l2.v = false; // set directly to avoid rerunning this effect
		}
	});
}

/**
 * @param {() => void | (() => void)} fn
 * @returns {import('#client').Effect}
 */
export function pre_effect(fn) {
	return create_effect(PRE_EFFECT, fn, true);
}

/**
 * @param {(() => void)} fn
 * @returns {import('#client').Effect}
 */
export function render_effect(fn) {
	return create_effect(RENDER_EFFECT, fn, true);
}

/** @param {(() => void)} fn */
export function block(fn) {
	return create_effect(RENDER_EFFECT | BLOCK_EFFECT, fn, true);
}

/** @param {(() => void)} fn */
export function branch(fn) {
	return create_effect(RENDER_EFFECT | BRANCH_EFFECT, fn, true);
}


/**
 * @param {import('#client').Effect} effect
 * @returns {void}
 */
export function destroy_effect(effect) {
	destroy_children(effect);
	remove_reactions(effect, 0);
	set_signal_status(effect, DESTROYED);

	if (effect.transitions) {
		for (const transition of effect.transitions) {
			transition.stop();
		}
	}

	effect.teardown?.();

	if (effect.dom !== null) {
		remove(effect.dom);
	}

	effect.effects =
		effect.teardown =
		effect.ctx =
		effect.dom =
		effect.deps =
		// @ts-expect-error
		effect.fn =
			null;
}

/**
 * When a block effect is removed, we don't immediately destroy it or yank it
 * out of the DOM, because it might have transitions. Instead, we 'pause' it.
 * It stays around (in memory, and in the DOM) until outro transitions have
 * completed, and if the state change is reversed then we _resume_ it.
 * A paused effect does not update, and the DOM subtree becomes inert.
 * @param {import('#client').Effect} effect
 * @param {() => void} callback
 */
export function pause_effect(effect, callback = noop) {
	/** @type {import('#client').TransitionManager[]} */
	var transitions = [];

	pause_children(effect, transitions, true);

	out(transitions, () => {
		destroy_effect(effect);
		callback();
	});
}

/**
 * Pause multiple effects simultaneously, and coordinate their
 * subsequent destruction. Used in each blocks
 * @param {import('#client').Effect[]} effects
 * @param {() => void} callback
 */
export function pause_effects(effects, callback = noop) {
	/** @type {import('#client').TransitionManager[]} */
	var transitions = [];

	for (var effect of effects) {
		pause_children(effect, transitions, true);
	}

	out(transitions, () => {
		for (var effect of effects) {
			destroy_effect(effect);
		}
		callback();
	});
}

/**
 * @param {import('#client').TransitionManager[]} transitions
 * @param {() => void} fn
 */
function out(transitions, fn) {
	var remaining = transitions.length;
	if (remaining > 0) {
		var check = () => --remaining || fn();
		for (var transition of transitions) {
			transition.out(check);
		}
	} else {
		fn();
	}
}

/**
 * @param {import('#client').Effect} effect
 * @param {import('#client').TransitionManager[]} transitions
 * @param {boolean} local
 */
function pause_children(effect, transitions, local) {
	if ((effect.f & INERT) !== 0) return;
	effect.f ^= INERT;

	if (effect.transitions !== null) {
		for (const transition of effect.transitions) {
			if (transition.is_global || local) {
				transitions.push(transition);
			}
		}
	}

	if (effect.effects !== null) {
		for (const child of effect.effects) {
			var transparent = (child.f & IS_ELSEIF) !== 0 || (child.f & BRANCH_EFFECT) !== 0;
			pause_children(child, transitions, transparent ? local : false);
		}
	}
}

/**
 * The opposite of `pause_effect`. We call this if (for example)
 * `x` becomes falsy then truthy: `{#if x}...{/if}`
 * @param {import('#client').Effect} effect
 */
export function resume_effect(effect) {
	resume_children(effect, true);
}

/**
 * @param {import('#client').Effect} effect
 * @param {boolean} local
 */
function resume_children(effect, local) {
	if ((effect.f & INERT) === 0) return;
	effect.f ^= INERT;

	// If a dependency of this effect changed while it was paused,
	// apply the change now
	if (check_dirtiness(effect)) {
		execute_effect(effect);
	}

	if (effect.effects !== null) {
		for (const child of effect.effects) {
			var transparent = (child.f & IS_ELSEIF) !== 0 || (child.f & BRANCH_EFFECT) !== 0;
			resume_children(child, transparent ? local : false);
		}
	}

	if (effect.transitions !== null) {
		for (const transition of effect.transitions) {
			if (transition.is_global || local) {
				transition.in();
			}
		}
	}
}<|MERGE_RESOLUTION|>--- conflicted
+++ resolved
@@ -54,15 +54,7 @@
 		transitions: null
 	};
 
-<<<<<<< HEAD
 	if (current_reaction !== null) {
-=======
-	if (current_effect !== null) {
-		effect.l = current_effect.l + 1;
-	}
-
-	if (current_reaction !== null && !is_root) {
->>>>>>> cb18f8fb
 		if (current_reaction.effects === null) {
 			current_reaction.effects = [effect];
 		} else {
