import { DEV } from 'esm-env';
import {
	append_child,
	child,
	clone_node,
	create_element,
	empty,
	init_operations,
	map_get,
	map_set,
	set_class_name
} from './operations.js';
import {
	PassiveDelegatedEvents,
	DelegatedEvents,
	AttributeAliases,
	namespace_svg,
	PROPS_IS_IMMUTABLE,
	PROPS_IS_RUNES,
	PROPS_IS_UPDATED,
	PROPS_IS_LAZY_INITIAL
} from '../../constants.js';
import {
	create_fragment_from_html,
	create_fragment_with_script_from_html,
	insert,
	remove
} from './reconciler.js';
import {
	destroy_signal,
	untrack,
	flush_sync,
	push,
	pop,
	current_component_context,
	get,
	is_signals_recorded,
	inspect_fn,
	current_effect,
	deep_read_state
} from './runtime.js';
import {
	render_effect,
	effect,
	managed_effect,
	pre_effect,
	user_effect,
	destroy_effect
} from './reactivity/effects.js';
import {
	current_hydration_fragment,
	get_hydration_fragment,
	hydrate_block_anchor,
	hydrating,
	set_current_hydration_fragment
} from './hydration.js';
import {
	array_from,
	define_property,
	get_descriptor,
	get_descriptors,
	is_array,
	is_function,
	object_assign
} from './utils.js';
import { run } from '../common.js';
import { bind_transition } from './transitions.js';
import { mutable_source, source, set } from './reactivity/sources.js';
<<<<<<< HEAD
import { safe_not_equal } from './reactivity/equality.js';
import { derived, derived_safe_equal } from './reactivity/deriveds.js';
=======
import { safe_equal, safe_not_equal } from './reactivity/equality.js';
import { STATE_SYMBOL } from './constants.js';
>>>>>>> e16591ab

/** @type {Set<string>} */
const all_registered_events = new Set();

/** @type {Set<(events: Array<string>) => void>} */
const root_event_handles = new Set();

export let run_transitions = true;

/**
 * @param {string} html
 * @param {boolean} return_fragment
 * @returns {() => Node}
 */
/*#__NO_SIDE_EFFECTS__*/
export function template(html, return_fragment) {
	/** @type {undefined | Node} */
	let cached_content;
	return () => {
		if (cached_content === undefined) {
			const content = create_fragment_from_html(html);
			cached_content = return_fragment ? content : /** @type {Node} */ (child(content));
		}
		return cached_content;
	};
}

/**
 * @param {string} html
 * @param {boolean} return_fragment
 * @returns {() => Node}
 */
/*#__NO_SIDE_EFFECTS__*/
export function template_with_script(html, return_fragment) {
	/** @type {undefined | Node} */
	let cached_content;
	return () => {
		if (cached_content === undefined) {
			const content = create_fragment_with_script_from_html(html);
			cached_content = return_fragment ? content : /** @type {Node} */ (child(content));
		}
		return cached_content;
	};
}

/**
 * @param {string} svg
 * @param {boolean} return_fragment
 * @returns {() => Node}
 */
/*#__NO_SIDE_EFFECTS__*/
export function svg_template(svg, return_fragment) {
	/** @type {undefined | Node} */
	let cached_content;
	return () => {
		if (cached_content === undefined) {
			const content = /** @type {Node} */ (child(create_fragment_from_html(`<svg>${svg}</svg>`)));
			cached_content = return_fragment ? content : /** @type {Node} */ (child(content));
		}
		return cached_content;
	};
}

/**
 * @param {string} svg
 * @param {boolean} return_fragment
 * @returns {() => Node}
 */
/*#__NO_SIDE_EFFECTS__*/
export function svg_template_with_script(svg, return_fragment) {
	/** @type {undefined | Node} */
	let cached_content;
	return () => {
		if (cached_content === undefined) {
			const content = /** @type {Node} */ (child(create_fragment_from_html(`<svg>${svg}</svg>`)));
			cached_content = return_fragment ? content : /** @type {Node} */ (child(content));
		}
		return cached_content;
	};
}

/**
 * @param {Element} node
 * @returns {Element}
 */
export function svg_replace(node) {
	const first_child = /** @type {Element} */ (node.firstChild);
	node.replaceWith(first_child);
	return first_child;
}

/**
 * @param {boolean} is_fragment
 * @param {boolean} use_clone_node
 * @param {null | Text | Comment | Element} anchor
 * @param {() => Node} [template_element_fn]
 * @returns {Element | DocumentFragment | Node[]}
 */
function open_template(is_fragment, use_clone_node, anchor, template_element_fn) {
	if (hydrating) {
		if (anchor !== null) {
			hydrate_block_anchor(anchor, false);
		}
		// In ssr+hydration optimization mode, we might remove the template_element,
		// so we need to is_fragment flag to properly handle hydrated content accordingly.
		const fragment = current_hydration_fragment;
		if (fragment !== null) {
			return is_fragment ? fragment : /** @type {Element} */ (fragment[0]);
		}
	}
	return use_clone_node
		? clone_node(/** @type {() => Element} */ (template_element_fn)(), true)
		: document.importNode(/** @type {() => Element} */ (template_element_fn)(), true);
}

/**
 * @param {null | Text | Comment | Element} anchor
 * @param {boolean} use_clone_node
 * @param {() => Node} [template_element_fn]
 * @returns {Element | DocumentFragment | Node[]}
 */
/*#__NO_SIDE_EFFECTS__*/
export function open(anchor, use_clone_node, template_element_fn) {
	return open_template(false, use_clone_node, anchor, template_element_fn);
}

/**
 * @param {null | Text | Comment | Element} anchor
 * @param {boolean} use_clone_node
 * @param {() => Node} [template_element_fn]
 * @returns {Element | DocumentFragment | Node[]}
 */
/*#__NO_SIDE_EFFECTS__*/
export function open_frag(anchor, use_clone_node, template_element_fn) {
	return open_template(true, use_clone_node, anchor, template_element_fn);
}

const space_template = template(' ', false);
const comment_template = template('<!>', true);

/**
 * @param {Text | Comment | Element | null} anchor
 */
/*#__NO_SIDE_EFFECTS__*/
export function space_frag(anchor) {
	/** @type {Node | null} */
	var node = /** @type {any} */ (open(anchor, true, space_template));
	// if an {expression} is empty during SSR, there might be no
	// text node to hydrate (or an anchor comment is falsely detected instead)
	//  — we must therefore create one
	if (hydrating && node?.nodeType !== 3) {
		node = empty();
		// @ts-ignore in this case the anchor should always be a comment,
		// if not something more fundamental is wrong and throwing here is better to bail out early
		anchor.before(node);
	}
	return node;
}

/**
 * @param {Text | Comment | Element} anchor
 */
/*#__NO_SIDE_EFFECTS__*/
export function space(anchor) {
	// if an {expression} is empty during SSR, there might be no
	// text node to hydrate (or an anchor comment is falsely detected instead)
	//  — we must therefore create one
	if (hydrating && anchor.nodeType !== 3) {
		const node = empty();
		anchor.before(node);
		return node;
	}
	return anchor;
}

/**
 * @param {null | Text | Comment | Element} anchor
 */
/*#__NO_SIDE_EFFECTS__*/
export function comment(anchor) {
	return open_frag(anchor, true, comment_template);
}

/**
 * Assign the created (or in hydration mode, traversed) dom elements to the current block
 * and insert the elements into the dom (in client mode).
 * @param {Element | Text} dom
 * @param {boolean} is_fragment
 * @param {null | Text | Comment | Element} anchor
 * @returns {void}
 */
function close_template(dom, is_fragment, anchor) {
	const effect = /** @type {import('#client').Effect} */ (current_effect);

	/** @type {import('#client').TemplateNode | Array<import('#client').TemplateNode>} */
	const current = is_fragment
		? is_array(dom)
			? dom
			: /** @type {import('#client').TemplateNode[]} */ (Array.from(dom.childNodes))
		: dom;
	if (!hydrating && anchor !== null) {
		insert(current, null, anchor);
	}

	effect.dom = current;
}

/**
 * @param {null | Text | Comment | Element} anchor
 * @param {Element | Text} dom
 * @returns {void}
 */
export function close(anchor, dom) {
	close_template(dom, false, anchor);
}

/**
 * @param {null | Text | Comment | Element} anchor
 * @param {Element | Text} dom
 * @returns {void}
 */
export function close_frag(anchor, dom) {
	close_template(dom, true, anchor);
}

/**
 * @param {(event: Event, ...args: Array<unknown>) => void} fn
 * @returns {(event: Event, ...args: unknown[]) => void}
 */
export function trusted(fn) {
	return function (...args) {
		const event = /** @type {Event} */ (args[0]);
		if (event.isTrusted) {
			// @ts-ignore
			fn.apply(this, args);
		}
	};
}

/**
 * @param {(event: Event, ...args: Array<unknown>) => void} fn
 * @returns {(event: Event, ...args: unknown[]) => void}
 */
export function self(fn) {
	return function (...args) {
		const event = /** @type {Event} */ (args[0]);
		// @ts-ignore
		if (event.target === this) {
			// @ts-ignore
			fn.apply(this, args);
		}
	};
}

/**
 * @param {(event: Event, ...args: Array<unknown>) => void} fn
 * @returns {(event: Event, ...args: unknown[]) => void}
 */
export function stopPropagation(fn) {
	return function (...args) {
		const event = /** @type {Event} */ (args[0]);
		event.stopPropagation();
		// @ts-ignore
		return fn.apply(this, args);
	};
}

/**
 * @param {(event: Event, ...args: Array<unknown>) => void} fn
 * @returns {(event: Event, ...args: unknown[]) => void}
 */
export function once(fn) {
	let ran = false;
	return function (...args) {
		if (ran) {
			return;
		}
		ran = true;
		// @ts-ignore
		return fn.apply(this, args);
	};
}

/**
 * @param {(event: Event, ...args: Array<unknown>) => void} fn
 * @returns {(event: Event, ...args: unknown[]) => void}
 */
export function stopImmediatePropagation(fn) {
	return function (...args) {
		const event = /** @type {Event} */ (args[0]);
		event.stopImmediatePropagation();
		// @ts-ignore
		return fn.apply(this, args);
	};
}

/**
 * @param {(event: Event, ...args: Array<unknown>) => void} fn
 * @returns {(event: Event, ...args: unknown[]) => void}
 */
export function preventDefault(fn) {
	return function (...args) {
		const event = /** @type {Event} */ (args[0]);
		event.preventDefault();
		// @ts-ignore
		return fn.apply(this, args);
	};
}

/**
 * @param {string} event_name
 * @param {Element} dom
 * @param {EventListener} handler
 * @param {boolean} capture
 * @param {boolean} [passive]
 * @returns {void}
 */
export function event(event_name, dom, handler, capture, passive) {
	const options = {
		capture,
		passive
	};
	/**
	 * @this {EventTarget}
	 */
	function target_handler(/** @type {Event} */ event) {
		handle_event_propagation(dom, event);
		if (!event.cancelBubble) {
			return handler.call(this, event);
		}
	}
	dom.addEventListener(event_name, target_handler, options);
	// @ts-ignore
	if (dom === document.body || dom === window || dom === document) {
		render_effect(() => {
			return () => {
				dom.removeEventListener(event_name, target_handler, options);
			};
		});
	}
}

/**
 * @param {Element} dom
 * @param {() => string} value
 * @returns {void}
 */
export function class_name_effect(dom, value) {
	render_effect(() => {
		const string = value();
		class_name(dom, string);
	});
}

/**
 * @param {Element} dom
 * @param {string} value
 * @returns {void}
 */
export function class_name(dom, value) {
	// @ts-expect-error need to add __className to patched prototype
	const prev_class_name = dom.__className;
	const next_class_name = to_class(value);
	if (hydrating && dom.className === next_class_name) {
		// In case of hydration don't reset the class as it's already correct.
		// @ts-expect-error need to add __className to patched prototype
		dom.__className = next_class_name;
	} else if (
		prev_class_name !== next_class_name ||
		(hydrating && dom.className !== next_class_name)
	) {
		if (next_class_name === '') {
			dom.removeAttribute('class');
		} else {
			set_class_name(dom, next_class_name);
		}
		// @ts-expect-error need to add __className to patched prototype
		dom.__className = next_class_name;
	}
}

/**
 * @param {Element} dom
 * @param {() => string} value
 * @returns {void}
 */
export function text_effect(dom, value) {
	render_effect(() => text(dom, value()));
}

/**
 * @param {Element} dom
 * @param {string} value
 * @returns {void}
 */
export function text(dom, value) {
	// @ts-expect-error need to add __value to patched prototype
	const prev_node_value = dom.__nodeValue;
	const next_node_value = stringify(value);
	if (hydrating && dom.nodeValue === next_node_value) {
		// In case of hydration don't reset the nodeValue as it's already correct.
		// @ts-expect-error need to add __nodeValue to patched prototype
		dom.__nodeValue = next_node_value;
	} else if (prev_node_value !== next_node_value) {
		dom.nodeValue = next_node_value;
		// @ts-expect-error need to add __className to patched prototype
		dom.__nodeValue = next_node_value;
	}
}

/**
 * @param {HTMLElement} element
 * @param {boolean} value
 * @returns {void}
 */
export function autofocus(element, value) {
	if (value) {
		element.autofocus = true;

		user_effect(() => {
			if (document.activeElement === document.body) {
				element.focus();
			}
		});
	}
}

/**
 * @template V
 * @param {V} value
 * @returns {string | V}
 */
export function to_class(value) {
	return value == null ? '' : value;
}

/**
 * @param {Element} dom
 * @param {string} class_name
 * @param {boolean} value
 * @returns {void}
 */
export function class_toggle(dom, class_name, value) {
	if (value) {
		dom.classList.add(class_name);
	} else {
		dom.classList.remove(class_name);
	}
}

/**
 * @param {Element} dom
 * @param {string} class_name
 * @param {() => boolean} value
 * @returns {void}
 */
export function class_toggle_effect(dom, class_name, value) {
	render_effect(() => {
		const string = value();
		class_toggle(dom, class_name, string);
	});
}

/**
 * Selects the correct option(s) (depending on whether this is a multiple select)
 * @template V
 * @param {HTMLSelectElement} select
 * @param {V} value
 * @param {boolean} [mounting]
 */
export function select_option(select, value, mounting) {
	if (select.multiple) {
		return select_options(select, value);
	}
	for (const option of select.options) {
		const option_value = get_option_value(option);
		if (option_value === value) {
			option.selected = true;
			return;
		}
	}
	if (!mounting || value !== undefined) {
		select.selectedIndex = -1; // no option should be selected
	}
}

/**
 * @template V
 * @param {HTMLSelectElement} select
 * @param {V} value
 */
function select_options(select, value) {
	for (const option of select.options) {
		// @ts-ignore
		option.selected = ~value.indexOf(get_option_value(option));
	}
}

/** @param {HTMLOptionElement} option */
function get_option_value(option) {
	// __value only exists if the <option> has a value attribute
	if ('__value' in option) {
		return option.__value;
	} else {
		return option.value;
	}
}

/**
 * @param {(online: boolean) => void} update
 * @returns {void}
 */
export function bind_online(update) {
	const status_changed = () => {
		update(navigator.onLine);
	};
	listen_to_events(window, ['online', 'offline'], status_changed);
}

/** @param {TimeRanges} ranges */
function time_ranges_to_array(ranges) {
	const array = [];
	for (let i = 0; i < ranges.length; i += 1) {
		array.push({ start: ranges.start(i), end: ranges.end(i) });
	}
	return array;
}

/**
 * @param {HTMLVideoElement | HTMLAudioElement} media
 * @param {() => number | undefined} get_value
 * @param {(value: number) => void} update
 * @returns {void}
 */
export function bind_current_time(media, get_value, update) {
	/** @type {number} */
	let raf_id;
	let updating = false;
	// Ideally, listening to timeupdate would be enough, but it fires too infrequently for the currentTime
	// binding, which is why we use a raf loop, too. We additionally still listen to timeupdate because
	// the user could be scrubbing through the video using the native controls when the media is paused.
	const callback = () => {
		cancelAnimationFrame(raf_id);
		if (!media.paused) {
			raf_id = requestAnimationFrame(callback);
		}
		updating = true;
		update(media.currentTime);
	};
	raf_id = requestAnimationFrame(callback);
	media.addEventListener('timeupdate', callback);
	render_effect(() => {
		const value = get_value();
		// through isNaN we also allow number strings, which is more robust
		if (!updating && !isNaN(/** @type {any} */ (value))) {
			media.currentTime = /** @type {number} */ (value);
		}
		updating = false;
	});
	render_effect(() => () => cancelAnimationFrame(raf_id));
}

/**
 * @param {HTMLVideoElement | HTMLAudioElement} media
 * @param {(array: Array<{ start: number; end: number }>) => void} update
 */
export function bind_buffered(media, update) {
	const callback = () => {
		update(time_ranges_to_array(media.buffered));
	};
	listen_to_events(media, ['loadedmetadata', 'progress'], callback);
}

/**
 * @param {HTMLVideoElement | HTMLAudioElement} media
 * @param {(array: Array<{ start: number; end: number }>) => void} update
 */
export function bind_seekable(media, update) {
	const callback = () => {
		update(time_ranges_to_array(media.seekable));
	};
	listen_to_events(media, ['loadedmetadata'], callback);
}

/**
 * @param {HTMLVideoElement | HTMLAudioElement} media
 * @param {(array: Array<{ start: number; end: number }>) => void} update
 */
export function bind_played(media, update) {
	const callback = () => {
		update(time_ranges_to_array(media.played));
	};
	listen_to_events(media, ['timeupdate'], callback);
}

/**
 * @param {HTMLVideoElement | HTMLAudioElement} media
 * @param {(seeking: boolean) => void} update
 */
export function bind_seeking(media, update) {
	const callback = () => {
		update(media.seeking);
	};
	listen_to_events(media, ['seeking', 'seeked'], callback);
}

/**
 * @param {HTMLVideoElement | HTMLAudioElement} media
 * @param {(seeking: boolean) => void} update
 */
export function bind_ended(media, update) {
	const callback = () => {
		update(media.ended);
	};
	listen_to_events(media, ['timeupdate', 'ended'], callback);
}

/**
 * @param {HTMLVideoElement | HTMLAudioElement} media
 * @param {(ready_state: number) => void} update
 */
export function bind_ready_state(media, update) {
	const callback = () => {
		update(media.readyState);
	};
	listen_to_events(
		media,
		['loadedmetadata', 'loadeddata', 'canplay', 'canplaythrough', 'playing', 'waiting', 'emptied'],
		callback
	);
}

/**
 * @param {HTMLVideoElement | HTMLAudioElement} media
 * @param {() => number | undefined} get_value
 * @param {(playback_rate: number) => void} update
 */
export function bind_playback_rate(media, get_value, update) {
	let updating = false;
	const callback = () => {
		if (!updating) {
			update(media.playbackRate);
		}
		updating = false;
	};
	// Needs to happen after the element is inserted into the dom, else playback will be set back to 1 by the browser.
	// For hydration we could do it immediately but the additional code is not worth the lost microtask.

	/** @type {import('#client').Reaction | undefined} */
	let render;
	let destroyed = false;
	const effect = managed_effect(() => {
		destroy_signal(effect);
		if (destroyed) return;
		if (get_value() == null) {
			callback();
		}
		listen_to_events(media, ['ratechange'], callback, false);
		render = render_effect(() => {
			const value = get_value();
			// through isNaN we also allow number strings, which is more robust
			if (!isNaN(/** @type {any} */ (value)) && value !== media.playbackRate) {
				updating = true;
				media.playbackRate = /** @type {number} */ (value);
			}
		});
	});
	render_effect(() => () => {
		destroyed = true;
		if (render) {
			destroy_signal(render);
		}
	});
}

/**
 * @param {HTMLVideoElement | HTMLAudioElement} media
 * @param {() => boolean | undefined} get_value
 * @param {(paused: boolean) => void} update
 */
export function bind_paused(media, get_value, update) {
	let mounted = hydrating;
	let paused = get_value();
	const callback = () => {
		if (paused !== media.paused) {
			paused = media.paused;
			update((paused = media.paused));
		}
	};
	if (paused == null) {
		callback();
	}
	// Defer listening if not mounted yet so that the first canplay event doesn't cause a potentially wrong update
	if (mounted) {
		// If someone switches the src while media is playing, the player will pause.
		// Listen to the canplay event to get notified of this situation.
		listen_to_events(media, ['play', 'pause', 'canplay'], callback, false);
	}
	render_effect(() => {
		paused = !!get_value();
		if (paused !== media.paused) {
			const toggle = () => {
				mounted = true;
				if (paused) {
					media.pause();
				} else {
					media.play().catch(() => {
						update((paused = true));
					});
				}
			};
			if (mounted) {
				toggle();
			} else {
				// If this is the first invocation in dom mode, the media element isn't mounted yet,
				// and therefore its resource isn't loaded yet. We need to wait for the canplay event
				// in this case or else we'll get a "The play() request was interrupted by a new load request" error.
				media.addEventListener(
					'canplay',
					() => {
						listen_to_events(media, ['play', 'pause', 'canplay'], callback, false);
						toggle();
					},
					{ once: true }
				);
			}
		}
	});
}

/**
 * @param {HTMLVideoElement | HTMLAudioElement} media
 * @param {() => number | undefined} get_value
 * @param {(volume: number) => void} update
 */
export function bind_volume(media, get_value, update) {
	let updating = false;
	const callback = () => {
		updating = true;
		update(media.volume);
	};
	if (get_value() == null) {
		callback();
	}
	listen_to_events(media, ['volumechange'], callback, false);
	render_effect(() => {
		const value = get_value();
		// through isNaN we also allow number strings, which is more robust
		if (!updating && !isNaN(/** @type {any} */ (value))) {
			media.volume = /** @type {number} */ (value);
		}
		updating = false;
	});
}

/**
 * @param {HTMLVideoElement | HTMLAudioElement} media
 * @param {() => boolean | undefined} get_value
 * @param {(muted: boolean) => void} update
 */
export function bind_muted(media, get_value, update) {
	let updating = false;
	const callback = () => {
		updating = true;
		update(media.muted);
	};
	if (get_value() == null) {
		callback();
	}
	listen_to_events(media, ['volumechange'], callback, false);
	render_effect(() => {
		const value = get_value();
		if (!updating) {
			media.muted = !!value;
		}
		updating = false;
	});
}
/**
 * Fires the handler once immediately (unless corresponding arg is set to `false`),
 * then listens to the given events until the render effect context is destroyed
 * @param {Element | Window} dom
 * @param {Array<string>} events
 * @param {() => void} handler
 * @param {any} call_handler_immediately
 */
function listen_to_events(dom, events, handler, call_handler_immediately = true) {
	if (call_handler_immediately) {
		handler();
	}
	for (const name of events) {
		dom.addEventListener(name, handler);
	}
	render_effect(() => {
		return () => {
			for (const name of events) {
				dom.removeEventListener(name, handler);
			}
		};
	});
}
/**
 * Resize observer singleton.
 * One listener per element only!
 * https://groups.google.com/a/chromium.org/g/blink-dev/c/z6ienONUb5A/m/F5-VcUZtBAAJ
 */
class ResizeObserverSingleton {
	/** */
	#listeners = new WeakMap();

	/** @type {ResizeObserver | undefined} */
	#observer;

	/** @type {ResizeObserverOptions} */
	#options;

	/** @static */
	static entries = new WeakMap();

	/** @param {ResizeObserverOptions} options */
	constructor(options) {
		this.#options = options;
	}

	/**
	 * @param {Element} element
	 * @param {(entry: ResizeObserverEntry) => any} listener
	 */
	observe(element, listener) {
		const listeners = this.#listeners.get(element) || new Set();
		listeners.add(listener);
		this.#listeners.set(element, listeners);
		this.#getObserver().observe(element, this.#options);
		return () => {
			const listeners = this.#listeners.get(element);
			listeners.delete(listener);
			if (listeners.size === 0) {
				this.#listeners.delete(element);
				/** @type {ResizeObserver} */ (this.#observer).unobserve(element);
			}
		};
	}
	#getObserver() {
		return (
			this.#observer ??
			(this.#observer = new ResizeObserver(
				/** @param {any} entries */ (entries) => {
					for (const entry of entries) {
						ResizeObserverSingleton.entries.set(entry.target, entry);
						for (const listener of this.#listeners.get(entry.target) || []) {
							listener(entry);
						}
					}
				}
			))
		);
	}
}
const resize_observer_content_box = /* @__PURE__ */ new ResizeObserverSingleton({
	box: 'content-box'
});
const resize_observer_border_box = /* @__PURE__ */ new ResizeObserverSingleton({
	box: 'border-box'
});
const resize_observer_device_pixel_content_box = /* @__PURE__ */ new ResizeObserverSingleton({
	box: 'device-pixel-content-box'
});

/**
 * @param {Element} dom
 * @param {'contentRect' | 'contentBoxSize' | 'borderBoxSize' | 'devicePixelContentBoxSize'} type
 * @param {(entry: keyof ResizeObserverEntry) => void} update
 */
export function bind_resize_observer(dom, type, update) {
	const observer =
		type === 'contentRect' || type === 'contentBoxSize'
			? resize_observer_content_box
			: type === 'borderBoxSize'
				? resize_observer_border_box
				: resize_observer_device_pixel_content_box;
	const unsub = observer.observe(dom, /** @param {any} entry */ (entry) => update(entry[type]));
	render_effect(() => unsub);
}

/**
 * @param {HTMLElement} dom
 * @param {'clientWidth' | 'clientHeight' | 'offsetWidth' | 'offsetHeight'} type
 * @param {(size: number) => void} update
 */
export function bind_element_size(dom, type, update) {
	const unsub = resize_observer_border_box.observe(dom, () => update(dom[type]));
	effect(() => {
		untrack(() => update(dom[type]));
		return unsub;
	});
}

/**
 * @param {'innerWidth' | 'innerHeight' | 'outerWidth' | 'outerHeight'} type
 * @param {(size: number) => void} update
 */
export function bind_window_size(type, update) {
	const callback = () => update(window[type]);
	listen_to_events(window, ['resize'], callback);
}

/**
 * Finds the containing `<select>` element and potentially updates its `selected` state.
 * @param {HTMLOptionElement} dom
 * @returns {void}
 */
export function selected(dom) {
	// Inside an effect because the element might not be connected
	// to the parent <select> yet when this is called
	effect(() => {
		let select = dom.parentNode;
		while (select != null) {
			if (select.nodeName === 'SELECT') {
				break;
			}
			select = select.parentNode;
		}
		// @ts-ignore
		if (select != null && dom.__value === select.__value) {
			// never set to false, since this causes browser to select default option
			dom.selected = true;
		}
	});
}

/**
 * @param {HTMLInputElement} dom
 * @param {() => unknown} get_value
 * @param {(value: unknown) => void} update
 * @returns {void}
 */
export function bind_value(dom, get_value, update) {
	dom.addEventListener('input', () => {
		if (DEV && dom.type === 'checkbox') {
			throw new Error(
				'Using bind:value together with a checkbox input is not allowed. Use bind:checked instead'
			);
		}

		/** @type {any} */
		let value = dom.value;
		if (is_numberlike_input(dom)) {
			value = to_number(value);
		}
		update(value);
	});

	render_effect(() => {
		if (DEV && dom.type === 'checkbox') {
			throw new Error(
				'Using bind:value together with a checkbox input is not allowed. Use bind:checked instead'
			);
		}

		const value = get_value();
		// @ts-ignore
		dom.__value = value;

		if (is_numberlike_input(dom) && value === to_number(dom.value)) {
			// handles 0 vs 00 case (see https://github.com/sveltejs/svelte/issues/9959)
			return;
		}

		if (dom.type === 'date' && !value && !dom.value) {
			// Handles the case where a temporarily invalid date is set (while typing, for example with a leading 0 for the day)
			// and prevents this state from clearing the other parts of the date input (see https://github.com/sveltejs/svelte/issues/7897)
			return;
		}

		dom.value = stringify(value);
	});
}

/**
 * @param {HTMLInputElement} dom
 */
function is_numberlike_input(dom) {
	const type = dom.type;
	return type === 'number' || type === 'range';
}

/**
 * @param {string} value
 */
function to_number(value) {
	return value === '' ? null : +value;
}

/**
 * @param {HTMLSelectElement} dom
 * @param {() => unknown} get_value
 * @param {(value: unknown) => void} update
 * @returns {void}
 */
export function bind_select_value(dom, get_value, update) {
	let mounting = true;
	dom.addEventListener('change', () => {
		/** @type {unknown} */
		let value;
		if (dom.multiple) {
			value = [].map.call(dom.querySelectorAll(':checked'), get_option_value);
		} else {
			/** @type {HTMLOptionElement | null} */
			const selected_option = dom.querySelector(':checked');
			value = selected_option && get_option_value(selected_option);
		}
		update(value);
	});
	// Needs to be an effect, not a render_effect, so that in case of each loops the logic runs after the each block has updated
	effect(() => {
		let value = get_value();
		select_option(dom, value, mounting);
		if (mounting && value === undefined) {
			/** @type {HTMLOptionElement | null} */
			let selected_option = dom.querySelector(':checked');
			if (selected_option !== null) {
				value = get_option_value(selected_option);
				update(value);
			}
		}
		// @ts-ignore
		dom.__value = value;
		mounting = false;
	});
}

/**
 * @param {'innerHTML' | 'textContent' | 'innerText'} property
 * @param {HTMLElement} dom
 * @param {() => unknown} get_value
 * @param {(value: unknown) => void} update
 * @returns {void}
 */
export function bind_content_editable(property, dom, get_value, update) {
	dom.addEventListener('input', () => {
		// @ts-ignore
		const value = dom[property];
		update(value);
	});
	render_effect(() => {
		const value = get_value();
		if (dom[property] !== value) {
			if (value === null) {
				// @ts-ignore
				const non_null_value = dom[property];
				update(non_null_value);
			} else {
				// @ts-ignore
				dom[property] = value + '';
			}
		}
	});
}

/**
 * @template V
 * @param {Array<HTMLInputElement>} group
 * @param {V} __value
 * @param {boolean} checked
 * @returns {V[]}
 */
function get_binding_group_value(group, __value, checked) {
	const value = new Set();
	for (let i = 0; i < group.length; i += 1) {
		if (group[i].checked) {
			// @ts-ignore
			value.add(group[i].__value);
		}
	}
	if (!checked) {
		value.delete(__value);
	}
	return Array.from(value);
}

/**
 * @param {Array<HTMLInputElement>} group
 * @param {null | [number]} group_index
 * @param {HTMLInputElement} dom
 * @param {() => unknown} get_value
 * @param {(value: unknown) => void} update
 * @returns {void}
 */
export function bind_group(group, group_index, dom, get_value, update) {
	const is_checkbox = dom.getAttribute('type') === 'checkbox';
	let binding_group = group;
	if (group_index !== null) {
		for (const index of group_index) {
			const group = binding_group;
			// @ts-ignore
			binding_group = group[index];
			if (binding_group === undefined) {
				// @ts-ignore
				binding_group = group[index] = [];
			}
		}
	}
	binding_group.push(dom);
	dom.addEventListener('change', () => {
		// @ts-ignore
		let value = dom.__value;
		if (is_checkbox) {
			value = get_binding_group_value(binding_group, value, dom.checked);
		}
		update(value);
	});
	render_effect(() => {
		let value = get_value();
		if (is_checkbox) {
			value = value || [];
			// @ts-ignore
			dom.checked = value.includes(dom.__value);
		} else {
			// @ts-ignore
			dom.checked = dom.__value === value;
		}
	});
	render_effect(() => {
		return () => {
			const index = binding_group.indexOf(dom);
			if (index !== -1) {
				binding_group.splice(index, 1);
			}
		};
	});
}

/**
 * @param {HTMLInputElement} dom
 * @param {() => unknown} get_value
 * @param {(value: unknown) => void} update
 * @returns {void}
 */
export function bind_checked(dom, get_value, update) {
	dom.addEventListener('change', () => {
		const value = dom.checked;
		update(value);
	});
	// eslint-disable-next-line eqeqeq
	if (get_value() == undefined) {
		update(false);
	}
	render_effect(() => {
		const value = get_value();
		dom.checked = Boolean(value);
	});
}

/**
 * @param {'x' | 'y'} type
 * @param {() => number} get_value
 * @param {(value: number) => void} update
 * @returns {void}
 */
export function bind_window_scroll(type, get_value, update) {
	const is_scrolling_x = type === 'x';
	const target_handler = () => {
		scrolling = true;
		clearTimeout(timeout);
		timeout = setTimeout(clear, 100);
		const value = window[is_scrolling_x ? 'scrollX' : 'scrollY'];
		update(value);
	};
	addEventListener('scroll', target_handler, {
		passive: true
	});
	let latest_value = 0;
	let scrolling = false;

	/** @type {ReturnType<typeof setTimeout>} */
	let timeout;
	const clear = () => {
		scrolling = false;
	};
	render_effect(() => {
		latest_value = get_value() || 0;
		if (!scrolling) {
			scrolling = true;
			clearTimeout(timeout);
			if (is_scrolling_x) {
				scrollTo(latest_value, window.scrollY);
			} else {
				scrollTo(window.scrollX, latest_value);
			}
			timeout = setTimeout(clear, 100);
		}
	});
	render_effect(() => {
		return () => {
			removeEventListener('scroll', target_handler);
		};
	});
}

/**
 * @param {string} property
 * @param {string} event_name
 * @param {'get' | 'set'} type
 * @param {Element} dom
 * @param {() => unknown} get_value
 * @param {(value: unknown) => void} update
 * @returns {void}
 */
export function bind_property(property, event_name, type, dom, get_value, update) {
	const target_handler = () => {
		// @ts-ignore
		const value = dom[property];
		update(value);
	};
	dom.addEventListener(event_name, target_handler);
	if (type === 'set') {
		render_effect(() => {
			const value = get_value();
			// @ts-ignore
			dom[property] = value;
		});
	}
	if (type === 'get') {
		// @ts-ignore
		const value = dom[property];
		update(value);
	}
	render_effect(() => {
		// @ts-ignore
		if (dom === document.body || dom === window || dom === document) {
			return () => {
				dom.removeEventListener(event_name, target_handler);
			};
		}
	});
}

/**
 * Makes an `export`ed (non-prop) variable available on the `$$props` object
 * so that consumers can do `bind:x` on the component.
 * @template V
 * @param {Record<string, unknown>} props
 * @param {string} prop
 * @param {V} value
 * @returns {void}
 */
export function bind_prop(props, prop, value) {
	const desc = get_descriptor(props, prop);

	if (desc && desc.set) {
		props[prop] = value;
		render_effect(() => () => {
			props[prop] = null;
		});
	}
}

/**
 * @param {any} bound_value
 * @param {Element} element_or_component
 * @returns {boolean}
 */
function is_bound_this(bound_value, element_or_component) {
	// Find the original target if the value is proxied.
	const proxy_target = bound_value && bound_value[STATE_SYMBOL]?.t;
	return bound_value === element_or_component || proxy_target === element_or_component;
}

/**
 * @param {Element} element_or_component
 * @param {(value: unknown, ...parts: unknown[]) => void} update
 * @param {(...parts: unknown[]) => unknown} get_value
 * @param {() => unknown[]} [get_parts] Set if the this binding is used inside an each block,
 * 										returns all the parts of the each block context that are used in the expression
 * @returns {void}
 */
export function bind_this(element_or_component, update, get_value, get_parts) {
	/** @type {unknown[]} */
	let old_parts;
	/** @type {unknown[]} */
	let parts;

	const e = effect(() => {
		old_parts = parts;
		// We only track changes to the parts, not the value itself to avoid unnecessary reruns.
		parts = get_parts?.() || [];

		untrack(() => {
			if (element_or_component !== get_value(...parts)) {
				update(element_or_component, ...parts);
				// If this is an effect rerun (cause: each block context changes), then nullfiy the binding at
				// the previous position if it isn't already taken over by a different effect.
				if (old_parts && is_bound_this(get_value(...old_parts), element_or_component)) {
					update(null, ...old_parts);
				}
			}
		});
	});

	// Add effect teardown (likely causes: if block became false, each item removed, component unmounted).
	// In these cases we need to nullify the binding only if we detect that the value is still the same.
	// If not, that means that another effect has now taken over the binding.
	// TODO this is the only place we use this mechanism, see if we can get rid of it
	e.y = () => {
		// Defer to the next tick so that all updates can be reconciled first.
		// This solves the case where one variable is shared across multiple this-bindings.
		effect(() => {
			if (parts && is_bound_this(get_value(...parts), element_or_component)) {
				update(null, ...parts);
			}
		});
	};
}

/**
 * @param {Array<string>} events
 * @returns {void}
 */
export function delegate(events) {
	for (let i = 0; i < events.length; i++) {
		all_registered_events.add(events[i]);
	}
	for (const fn of root_event_handles) {
		fn(events);
	}
}

/**
 * @param {Node} handler_element
 * @param {Event} event
 * @returns {void}
 */
function handle_event_propagation(handler_element, event) {
	const owner_document = handler_element.ownerDocument;
	const event_name = event.type;
	const path = event.composedPath?.() || [];
	let current_target = /** @type {null | Element} */ (path[0] || event.target);
	if (event.target !== current_target) {
		define_property(event, 'target', {
			configurable: true,
			value: current_target
		});
	}

	// composedPath contains list of nodes the event has propagated through.
	// We check __root to skip all nodes below it in case this is a
	// parent of the __root node, which indicates that there's nested
	// mounted apps. In this case we don't want to trigger events multiple times.
	let path_idx = 0;
	// @ts-expect-error is added below
	const handled_at = event.__root;
	if (handled_at) {
		const at_idx = path.indexOf(handled_at);
		if (
			at_idx !== -1 &&
			(handler_element === document || handler_element === /** @type {any} */ (window))
		) {
			// This is the fallback document listener or a window listener, but the event was already handled
			// -> ignore, but set handle_at to document/window so that we're resetting the event
			// chain in case someone manually dispatches the same event object again.
			// @ts-expect-error
			event.__root = handler_element;
			return;
		}
		// We're deliberately not skipping if the index is higher, because
		// someone could create an event programmatically and emit it multiple times,
		// in which case we want to handle the whole propagation chain properly each time.
		// (this will only be a false negative if the event is dispatched multiple times and
		// the fallback document listener isn't reached in between, but that's super rare)
		const handler_idx = path.indexOf(handler_element);
		if (handler_idx === -1) {
			// handle_idx can theoretically be -1 (happened in some JSDOM testing scenarios with an event listener on the window object)
			// so guard against that, too, and assume that everything was handled at this point.
			return;
		}
		if (at_idx <= handler_idx) {
			// +1 because at_idx is the element which was already handled, and there can only be one delegated event per element.
			// Avoids on:click and onclick on the same event resulting in onclick being fired twice.
			path_idx = at_idx + 1;
		}
	}

	current_target = /** @type {Element} */ (path[path_idx] || event.target);
	// Proxy currentTarget to correct target
	define_property(event, 'currentTarget', {
		configurable: true,
		get() {
			return current_target || owner_document;
		}
	});

	while (current_target !== null) {
		/** @type {null | Element} */
		const parent_element =
			current_target.parentNode || /** @type {any} */ (current_target).host || null;
		const internal_prop_name = '__' + event_name;
		// @ts-ignore
		const delegated = current_target[internal_prop_name];
		if (delegated !== undefined && !(/** @type {any} */ (current_target).disabled)) {
			if (is_array(delegated)) {
				const [fn, ...data] = delegated;
				fn.apply(current_target, [event, ...data]);
			} else {
				delegated.call(current_target, event);
			}
		}
		if (
			event.cancelBubble ||
			parent_element === handler_element ||
			current_target === handler_element
		) {
			break;
		}
		current_target = parent_element;
	}

	// @ts-expect-error is used above
	event.__root = handler_element;
	// @ts-expect-error is used above
	current_target = handler_element;
}

/**
 * @param {Comment} anchor_node
 * @param {void | ((anchor: Comment, slot_props: Record<string, unknown>) => void)} slot_fn
 * @param {Record<string, unknown>} slot_props
 * @param {null | ((anchor: Comment) => void)} fallback_fn
 */
export function slot(anchor_node, slot_fn, slot_props, fallback_fn) {
	hydrate_block_anchor(anchor_node);
	if (slot_fn === undefined) {
		if (fallback_fn !== null) {
			fallback_fn(anchor_node);
		}
	} else {
		slot_fn(anchor_node, slot_props);
	}
}

/**
 * @param {(anchor: Node | null) => void} fn
 * @returns {void}
 */
export function head(fn) {
	// The head function may be called after the first hydration pass and ssr comment nodes may still be present,
	// therefore we need to skip that when we detect that we're not in hydration mode.
	let hydration_fragment = null;
	let previous_hydration_fragment = null;

	if (hydrating) {
		hydration_fragment = get_hydration_fragment(document.head.firstChild);
		previous_hydration_fragment = current_hydration_fragment;
		set_current_hydration_fragment(hydration_fragment);
	}

	try {
		render_effect(() => {
			let anchor = null;

			if (!hydrating) {
				anchor = empty();
				document.head.appendChild(anchor);
			}

			fn(anchor);
		});
	} finally {
		if (hydrating) {
			set_current_hydration_fragment(previous_hydration_fragment);
		}
	}
}

/**
 * @param {unknown} value
 * @returns {string}
 */
export function stringify(value) {
	return typeof value === 'string' ? value : value == null ? '' : value + '';
}

/**
 * @template P
 * @param {HTMLElement} dom
 * @param {() => import('#client').TransitionFn<P | undefined>} get_transition_fn
 * @param {(() => P) | null} props
 * @param {any} global
 * @returns {void}
 */
export function transition(dom, get_transition_fn, props, global = false) {
	bind_transition(dom, get_transition_fn, props, 'both', global);
}

/**
 * @template P
 * @param {HTMLElement} dom
 * @param {() => import('#client').TransitionFn<P | undefined>} get_transition_fn
 * @param {(() => P) | null} props
 * @returns {void}
 */
export function animate(dom, get_transition_fn, props) {
	throw new Error('TODO animate');
}

/**
 * @template P
 * @param {HTMLElement} dom
 * @param {() => import('#client').TransitionFn<P | undefined>} get_transition_fn
 * @param {(() => P) | null} props
 * @param {any} global
 * @returns {void}
 */
function in_fn(dom, get_transition_fn, props, global = false) {
	bind_transition(dom, get_transition_fn, props, 'in', global);
}
export { in_fn as in };

/**
 * @template P
 * @param {HTMLElement} dom
 * @param {() => import('#client').TransitionFn<P | undefined>} get_transition_fn
 * @param {(() => P) | null} props
 * @param {any} global
 * @returns {void}
 */
export function out(dom, get_transition_fn, props, global = false) {
	bind_transition(dom, get_transition_fn, props, 'out', global);
}

/**
 * @template P
 * @param {Element} dom
 * @param {(dom: Element, value?: P) => import('#client').ActionPayload<P>} action
 * @param {() => P} [value_fn]
 * @returns {void}
 */
export function action(dom, action, value_fn) {
	/** @type {undefined | import('#client').ActionPayload<P>} */
	let payload = undefined;
	let needs_deep_read = false;
	// Action could come from a prop, therefore could be a signal, therefore untrack
	// TODO we could take advantage of this and enable https://github.com/sveltejs/svelte/issues/6942
	effect(() => {
		if (value_fn) {
			const value = value_fn();
			untrack(() => {
				if (payload === undefined) {
					payload = action(dom, value) || {};
					needs_deep_read = !!payload?.update;
				} else {
					const update = payload.update;
					if (typeof update === 'function') {
						update(value);
					}
				}
			});
			// Action's update method is coarse-grained, i.e. when anything in the passed value changes, update.
			// This works in legacy mode because of mutable_source being updated as a whole, but when using $state
			// together with actions and mutation, it wouldn't notice the change without a deep read.
			if (needs_deep_read) {
				deep_read_state(value);
			}
		} else {
			untrack(() => (payload = action(dom)));
		}
	});
	effect(() => {
		if (payload !== undefined) {
			const destroy = payload.destroy;
			if (typeof destroy === 'function') {
				return () => {
					destroy();
				};
			}
		}
	});
}
/**
 * The value/checked attribute in the template actually corresponds to the defaultValue property, so we need
 * to remove it upon hydration to avoid a bug when someone resets the form value.
 * @param {HTMLInputElement | HTMLSelectElement} dom
 * @returns {void}
 */
export function remove_input_attr_defaults(dom) {
	if (hydrating) {
		attr(dom, 'value', null);
		attr(dom, 'checked', null);
	}
}
/**
 * The child of a textarea actually corresponds to the defaultValue property, so we need
 * to remove it upon hydration to avoid a bug when someone resets the form value.
 * @param {HTMLTextAreaElement} dom
 * @returns {void}
 */
export function remove_textarea_child(dom) {
	if (hydrating && dom.firstChild !== null) {
		dom.textContent = '';
	}
}

/**
 * @param {Element} dom
 * @param {string} attribute
 * @param {() => string} value
 */
export function attr_effect(dom, attribute, value) {
	render_effect(() => {
		const string = value();
		attr(dom, attribute, string);
	});
}

/**
 * @param {Element} dom
 * @param {string} attribute
 * @param {string | null} value
 */
export function attr(dom, attribute, value) {
	value = value == null ? null : value + '';

	if (DEV) {
		check_src_in_dev_hydration(dom, attribute, value);
	}

	if (
		!hydrating ||
		(dom.getAttribute(attribute) !== value &&
			// If we reset those, they would result in another network request, which we want to avoid.
			// We assume they are the same between client and server as checking if they are equal is expensive
			// (we can't just compare the strings as they can be different between client and server but result in the
			// same url, so we would need to create hidden anchor elements to compare them)
			attribute !== 'src' &&
			attribute !== 'href' &&
			attribute !== 'srcset')
	) {
		if (value === null) {
			dom.removeAttribute(attribute);
		} else {
			dom.setAttribute(attribute, value);
		}
	}
}

/**
 * @param {string} element_src
 * @param {string} url
 * @returns {boolean}
 */
function src_url_equal(element_src, url) {
	if (element_src === url) return true;
	return new URL(element_src, document.baseURI).href === new URL(url, document.baseURI).href;
}

/** @param {string} srcset */
function split_srcset(srcset) {
	return srcset.split(',').map((src) => src.trim().split(' ').filter(Boolean));
}

/**
 * @param {HTMLSourceElement | HTMLImageElement} element
 * @param {string | undefined | null} srcset
 * @returns {boolean}
 */
export function srcset_url_equal(element, srcset) {
	const element_urls = split_srcset(element.srcset);
	const urls = split_srcset(srcset ?? '');

	return (
		urls.length === element_urls.length &&
		urls.every(
			([url, width], i) =>
				width === element_urls[i][1] &&
				// We need to test both ways because Vite will create an a full URL with
				// `new URL(asset, import.meta.url).href` for the client when `base: './'`, and the
				// relative URLs inside srcset are not automatically resolved to absolute URLs by
				// browsers (in contrast to img.src). This means both SSR and DOM code could
				// contain relative or absolute URLs.
				(src_url_equal(element_urls[i][0], url) || src_url_equal(url, element_urls[i][0]))
		)
	);
}

/**
 * @param {any} dom
 * @param {string} attribute
 * @param {string | null} value
 */
function check_src_in_dev_hydration(dom, attribute, value) {
	if (!hydrating) return;
	if (attribute !== 'src' && attribute !== 'href' && attribute !== 'srcset') return;

	if (attribute === 'srcset' && srcset_url_equal(dom, value)) return;
	if (src_url_equal(dom.getAttribute(attribute) ?? '', value ?? '')) return;

	// eslint-disable-next-line no-console
	console.error(
		`Detected a ${attribute} attribute value change during hydration. This will not be repaired during hydration, ` +
			`the ${attribute} value that came from the server will be used. Related element:`,
		dom,
		' Differing value:',
		value
	);
}

/**
 * @param {Element} dom
 * @param {string} attribute
 * @param {() => string} value
 */
export function xlink_attr_effect(dom, attribute, value) {
	render_effect(() => {
		const string = value();
		xlink_attr(dom, attribute, string);
	});
}

/**
 * @param {Element} dom
 * @param {string} attribute
 * @param {string} value
 */
export function xlink_attr(dom, attribute, value) {
	dom.setAttributeNS('http://www.w3.org/1999/xlink', attribute, value);
}

/**
 * @param {any} node
 * @param {string} prop
 * @param {() => any} value
 */
export function set_custom_element_data_effect(node, prop, value) {
	render_effect(() => {
		set_custom_element_data(node, prop, value());
	});
}

/**
 * @param {any} node
 * @param {string} prop
 * @param {any} value
 */
export function set_custom_element_data(node, prop, value) {
	if (prop in node) {
		node[prop] = typeof node[prop] === 'boolean' && value === '' ? true : value;
	} else {
		attr(node, prop, value);
	}
}

/**
 * @param {HTMLElement} dom
 * @param {string} key
 * @param {string} value
 * @param {boolean} [important]
 */
export function style(dom, key, value, important) {
	const style = dom.style;
	const prev_value = style.getPropertyValue(key);
	if (value == null) {
		if (prev_value !== '') {
			style.removeProperty(key);
		}
	} else if (prev_value !== value) {
		style.setProperty(key, value, important ? 'important' : '');
	}
}

/**
 * @param {HTMLElement} dom
 * @param {string} key
 * @param {() => string} value
 * @param {boolean} [important]
 * @returns {void}
 */
export function style_effect(dom, key, value, important) {
	render_effect(() => {
		const string = value();
		style(dom, key, string, important);
	});
}

/**
 * List of attributes that should always be set through the attr method,
 * because updating them through the property setter doesn't work reliably.
 * In the example of `width`/`height`, the problem is that the setter only
 * accepts numeric values, but the attribute can also be set to a string like `50%`.
 * If this list becomes too big, rethink this approach.
 */
const always_set_through_set_attribute = ['width', 'height'];

/** @type {Map<string, string[]>} */
const setters_cache = new Map();

/** @param {Element} element */
function get_setters(element) {
	/** @type {string[]} */
	const setters = [];
	// @ts-expect-error
	const descriptors = get_descriptors(element.__proto__);
	for (const key in descriptors) {
		if (descriptors[key].set && !always_set_through_set_attribute.includes(key)) {
			setters.push(key);
		}
	}
	return setters;
}

/**
 * Like `spread_attributes` but self-contained
 * @param {Element & ElementCSSInlineStyle} dom
 * @param {() => Record<string, unknown>[]} attrs
 * @param {boolean} lowercase_attributes
 * @param {string} css_hash
 */
export function spread_attributes_effect(dom, attrs, lowercase_attributes, css_hash) {
	/** @type {Record<string, any> | undefined} */
	let current = undefined;

	render_effect(() => {
		current = spread_attributes(dom, current, attrs(), lowercase_attributes, css_hash);
	});
}

/**
 * Spreads attributes onto a DOM element, taking into account the currently set attributes
 * @param {Element & ElementCSSInlineStyle} dom
 * @param {Record<string, unknown> | undefined} prev
 * @param {Record<string, unknown>[]} attrs
 * @param {boolean} lowercase_attributes
 * @param {string} css_hash
 * @returns {Record<string, unknown>}
 */
export function spread_attributes(dom, prev, attrs, lowercase_attributes, css_hash) {
	const next = object_assign({}, ...attrs);
	const has_hash = css_hash.length !== 0;
	for (const key in prev) {
		if (!(key in next)) {
			next[key] = null;
		}
	}
	if (has_hash && !next.class) {
		next.class = '';
	}

	let setters = map_get(setters_cache, dom.nodeName);
	if (!setters) map_set(setters_cache, dom.nodeName, (setters = get_setters(dom)));

	for (const key in next) {
		let value = next[key];
		if (value === prev?.[key]) continue;

		const prefix = key[0] + key[1]; // this is faster than key.slice(0, 2)
		if (prefix === '$$') continue;

		if (prefix === 'on') {
			/** @type {{ capture?: true }} */
			const opts = {};
			let event_name = key.slice(2);
			const delegated = DelegatedEvents.includes(event_name);

			if (
				event_name.endsWith('capture') &&
				event_name !== 'ongotpointercapture' &&
				event_name !== 'onlostpointercapture'
			) {
				event_name = event_name.slice(0, -7);
				opts.capture = true;
			}
			if (!delegated && prev?.[key]) {
				dom.removeEventListener(event_name, /** @type {any} */ (prev[key]), opts);
			}
			if (value != null) {
				if (!delegated) {
					dom.addEventListener(event_name, value, opts);
				} else {
					// @ts-ignore
					dom[`__${event_name}`] = value;
					delegate([event_name]);
				}
			}
		} else if (value == null) {
			dom.removeAttribute(key);
		} else if (key === 'style') {
			dom.style.cssText = value + '';
		} else if (key === 'autofocus') {
			autofocus(/** @type {HTMLElement} */ (dom), Boolean(value));
		} else if (key === '__value' || key === 'value') {
			// @ts-ignore
			dom.value = dom[key] = dom.__value = value;
		} else {
			let name = key;
			if (lowercase_attributes) {
				name = name.toLowerCase();
				name = AttributeAliases[name] || name;
			}

			if (setters.includes(name)) {
				if (DEV) {
					check_src_in_dev_hydration(dom, name, value);
				}
				if (
					!hydrating ||
					//  @ts-ignore see attr method for an explanation of src/srcset
					(dom[name] !== value && name !== 'src' && name !== 'href' && name !== 'srcset')
				) {
					// @ts-ignore
					dom[name] = value;
				}
			} else if (typeof value !== 'function') {
				if (has_hash && name === 'class') {
					if (value) value += ' ';
					value += css_hash;
				}

				attr(dom, name, value);
			}
		}
	}
	return next;
}

/**
 * @param {Element} node
 * @param {() => Record<string, unknown>[]} attrs
 * @param {string} css_hash
 */
export function spread_dynamic_element_attributes_effect(node, attrs, css_hash) {
	/** @type {Record<string, any> | undefined} */
	let current = undefined;

	render_effect(() => {
		current = spread_dynamic_element_attributes(node, current, attrs(), css_hash);
	});
}

/**
 * @param {Element} node
 * @param {Record<string, unknown> | undefined} prev
 * @param {Record<string, unknown>[]} attrs
 * @param {string} css_hash
 */
export function spread_dynamic_element_attributes(node, prev, attrs, css_hash) {
	if (node.tagName.includes('-')) {
		const next = object_assign({}, ...attrs);
		for (const key in prev) {
			if (!(key in next)) {
				next[key] = null;
			}
		}
		for (const key in next) {
			set_custom_element_data(node, key, next[key]);
		}
		return next;
	} else {
		return spread_attributes(
			/** @type {Element & ElementCSSInlineStyle} */ (node),
			prev,
			attrs,
			node.namespaceURI !== namespace_svg,
			css_hash
		);
	}
}

/**
 * The proxy handler for rest props (i.e. `const { x, ...rest } = $props()`).
 * Is passed the full `$$props` object and excludes the named props.
 * @type {ProxyHandler<{ props: Record<string | symbol, unknown>, exclude: Array<string | symbol> }>}}
 */
const rest_props_handler = {
	get(target, key) {
		if (target.exclude.includes(key)) return;
		return target.props[key];
	},
	getOwnPropertyDescriptor(target, key) {
		if (target.exclude.includes(key)) return;
		if (key in target.props) {
			return {
				enumerable: true,
				configurable: true,
				value: target.props[key]
			};
		}
	},
	has(target, key) {
		if (target.exclude.includes(key)) return false;
		return key in target.props;
	},
	ownKeys(target) {
		return Reflect.ownKeys(target.props).filter((key) => !target.exclude.includes(key));
	}
};

/**
 * @param {Record<string, unknown>} props
 * @param {string[]} rest
 * @returns {Record<string, unknown>}
 */
export function rest_props(props, rest) {
	return new Proxy({ props, exclude: rest }, rest_props_handler);
}

/**
 * The proxy handler for spread props. Handles the incoming array of props
 * that looks like `() => { dynamic: props }, { static: prop }, ..` and wraps
 * them so that the whole thing is passed to the component as the `$$props` argument.
 * @template {Record<string | symbol, unknown>} T
 * @type {ProxyHandler<{ props: Array<T | (() => T)> }>}}
 */
const spread_props_handler = {
	get(target, key) {
		let i = target.props.length;
		while (i--) {
			let p = target.props[i];
			if (is_function(p)) p = p();
			if (typeof p === 'object' && p !== null && key in p) return p[key];
		}
	},
	getOwnPropertyDescriptor(target, key) {
		let i = target.props.length;
		while (i--) {
			let p = target.props[i];
			if (is_function(p)) p = p();
			if (typeof p === 'object' && p !== null && key in p) return get_descriptor(p, key);
		}
	},
	has(target, key) {
		for (let p of target.props) {
			if (is_function(p)) p = p();
			if (key in p) return true;
		}

		return false;
	},
	ownKeys(target) {
		/** @type {Array<string | symbol>} */
		const keys = [];

		for (let p of target.props) {
			if (is_function(p)) p = p();
			for (const key in p) {
				if (!keys.includes(key)) keys.push(key);
			}
		}

		return keys;
	}
};

/**
 * @param {Array<Record<string, unknown> | (() => Record<string, unknown>)>} props
 * @returns {any}
 */
export function spread_props(...props) {
	return new Proxy({ props }, spread_props_handler);
}

// TODO 5.0 remove this
/**
 * @deprecated Use `mount` or `hydrate` instead
 */
export function createRoot() {
	throw new Error(
		'`createRoot` has been removed. Use `mount` or `hydrate` instead. See the updated docs for more info: https://svelte-5-preview.vercel.app/docs/breaking-changes#components-are-no-longer-classes'
	);
}

/**
 * Mounts a component to the given target and returns the exports and potentially the props (if compiled with `accessors: true`) of the component
 *
 * @template {Record<string, any>} Props
 * @template {Record<string, any>} Exports
 * @template {Record<string, any>} Events
 * @param {import('../../main/public.js').ComponentType<import('../../main/public.js').SvelteComponent<Props, Events>>} component
 * @param {{
 * 		target: Node;
 * 		props?: Props;
 * 		events?: { [Property in keyof Events]: (e: Events[Property]) => any };
 *  	context?: Map<any, any>;
 * 		intro?: boolean;
 * 	}} options
 * @returns {Exports}
 */
export function mount(component, options) {
	init_operations();
	const anchor = empty();
	options.target.appendChild(anchor);
	// Don't flush previous effects to ensure order of outer effects stays consistent
	return flush_sync(() => _mount(component, { ...options, anchor }), false);
}

/**
 * Hydrates a component on the given target and returns the exports and potentially the props (if compiled with `accessors: true`) of the component
 *
 * @template {Record<string, any>} Props
 * @template {Record<string, any>} Exports
 * @template {Record<string, any>} Events
 * @param {import('../../main/public.js').ComponentType<import('../../main/public.js').SvelteComponent<Props, Events>>} component
 * @param {{
 * 		target: Node;
 * 		props?: Props;
 * 		events?: { [Property in keyof Events]: (e: Events[Property]) => any };
 *  	context?: Map<any, any>;
 * 		intro?: boolean;
 * 		recover?: false;
 * 	}} options
 * @returns {Exports}
 */
export function hydrate(component, options) {
	init_operations();
	const container = options.target;
	const first_child = /** @type {ChildNode} */ (container.firstChild);
	// Call with insert_text == true to prevent empty {expressions} resulting in an empty
	// fragment array, resulting in a hydration error down the line
	const hydration_fragment = get_hydration_fragment(first_child, true);
	const previous_hydration_fragment = current_hydration_fragment;
	set_current_hydration_fragment(hydration_fragment);

	/** @type {null | Text} */
	let anchor = null;
	if (hydration_fragment === null) {
		anchor = empty();
		container.appendChild(anchor);
	}

	let finished_hydrating = false;

	try {
		// Don't flush previous effects to ensure order of outer effects stays consistent
		return flush_sync(() => {
			const instance = _mount(component, { ...options, anchor });
			// flush_sync will run this callback and then synchronously run any pending effects,
			// which don't belong to the hydration phase anymore - therefore reset it here
			set_current_hydration_fragment(null);
			finished_hydrating = true;
			return instance;
		}, false);
	} catch (error) {
		if (!finished_hydrating && options.recover !== false && hydration_fragment !== null) {
			// eslint-disable-next-line no-console
			console.error(
				'ERR_SVELTE_HYDRATION_MISMATCH' +
					(DEV
						? ': Hydration failed because the initial UI does not match what was rendered on the server.'
						: ''),
				error
			);
			remove(hydration_fragment);
			first_child.remove();
			hydration_fragment[hydration_fragment.length - 1]?.nextSibling?.remove();
			set_current_hydration_fragment(null);
			return mount(component, options);
		} else {
			throw error;
		}
	} finally {
		set_current_hydration_fragment(previous_hydration_fragment);
	}
}

/**
 * @template {Record<string, any>} Props
 * @template {Record<string, any>} Exports
 * @template {Record<string, any>} Events
 * @param {import('../../main/public.js').ComponentType<import('../../main/public.js').SvelteComponent<Props, Events>>} Component
 * @param {{
 * 		target: Node;
 * 		anchor: null | Text;
 * 		props?: Props;
 * 		events?: { [Property in keyof Events]: (e: Events[Property]) => any };
 *  	context?: Map<any, any>;
 * 		intro?: boolean;
 * 		recover?: false;
 * 	}} options
 * @returns {Exports}
 */
function _mount(Component, options) {
	const registered_events = new Set();
	const container = options.target;

	run_transitions = options.intro ?? false;

	/** @type {Exports} */
	// @ts-expect-error will be defined because the render effect runs synchronously
	let component = undefined;

	const effect = render_effect(() => {
		if (options.context) {
			push({});
			/** @type {import('../client/types.js').ComponentContext} */ (current_component_context).c =
				options.context;
		}
		if (!options.props) {
			options.props = /** @type {Props} */ ({});
		}
		if (options.events) {
			// We can't spread the object or else we'd lose the state proxy stuff, if it is one
			/** @type {any} */ (options.props).$$events = options.events;
		}
		component =
			// @ts-expect-error the public typings are not what the actual function looks like
			Component(options.anchor, options.props) || {};
		if (options.context) {
			pop();
		}
	}, true);

	const bound_event_listener = handle_event_propagation.bind(null, container);
	const bound_document_event_listener = handle_event_propagation.bind(null, document);

	run_transitions = true;

	/** @param {Array<string>} events */
	const event_handle = (events) => {
		for (let i = 0; i < events.length; i++) {
			const event_name = events[i];
			if (!registered_events.has(event_name)) {
				registered_events.add(event_name);
				// Add the event listener to both the container and the document.
				// The container listener ensures we catch events from within in case
				// the outer content stops propagation of the event.
				container.addEventListener(
					event_name,
					bound_event_listener,
					PassiveDelegatedEvents.includes(event_name)
						? {
								passive: true
							}
						: undefined
				);
				// The document listener ensures we catch events that originate from elements that were
				// manually moved outside of the container (e.g. via manual portals).
				document.addEventListener(
					event_name,
					bound_document_event_listener,
					PassiveDelegatedEvents.includes(event_name)
						? {
								passive: true
							}
						: undefined
				);
			}
		}
	};

	event_handle(array_from(all_registered_events));
	root_event_handles.add(event_handle);

	mounted_components.set(component, () => {
		for (const event_name of registered_events) {
			container.removeEventListener(event_name, bound_event_listener);
		}

		root_event_handles.delete(event_handle);

		destroy_effect(effect);
	});

	return component;
}

/**
 * References of the components that were mounted or hydrated.
 * Uses a `WeakMap` to avoid memory leaks.
 */
let mounted_components = new WeakMap();

/**
 * Unmounts a component that was previously mounted using `mount` or `hydrate`.
 * @param {Record<string, any>} component
 */
export function unmount(component) {
	const fn = mounted_components.get(component);
	if (DEV && !fn) {
		// eslint-disable-next-line no-console
		console.warn('Tried to unmount a component that was not mounted.');
	}
	fn?.();
}

/**
 * @param {Record<string, any>} props
 * @returns {Record<string, any>}
 */
export function sanitize_slots(props) {
	const sanitized = { ...props.$$slots };
	if (props.children) sanitized.default = props.children;
	return sanitized;
}

/**
 * @param {Node} target
 * @param {string} style_sheet_id
 * @param {string} styles
 */
export async function append_styles(target, style_sheet_id, styles) {
	// Wait a tick so that the template is added to the dom, else getRootNode() will yield wrong results
	// If it turns out that this results in noticeable flickering, we need to do something like doing the
	// append outside and adding code in mount that appends all stylesheets (similar to how we do it with event delegation)
	await Promise.resolve();
	const append_styles_to = get_root_for_style(target);
	if (!append_styles_to.getElementById(style_sheet_id)) {
		const style = create_element('style');
		style.id = style_sheet_id;
		style.textContent = styles;
		append_child(/** @type {Document} */ (append_styles_to).head || append_styles_to, style);
	}
}

/**
 * @param {Node} node
 */
function get_root_for_style(node) {
	if (!node) return document;
	const root = node.getRootNode ? node.getRootNode() : node.ownerDocument;
	if (root && /** @type {ShadowRoot} */ (root).host) {
		return /** @type {ShadowRoot} */ (root);
	}
	return /** @type {Document} */ (node.ownerDocument);
}

/**
 * This function is responsible for synchronizing a possibly bound prop with the inner component state.
 * It is used whenever the compiler sees that the component writes to the prop, or when it has a default prop_value.
 * @template V
 * @param {Record<string, unknown>} props
 * @param {string} key
 * @param {number} flags
 * @param {V | (() => V)} [initial]
 * @returns {(() => V | ((arg: V) => V) | ((arg: V, mutation: boolean) => V))}
 */
export function prop(props, key, flags, initial) {
	var immutable = (flags & PROPS_IS_IMMUTABLE) !== 0;
	var runes = (flags & PROPS_IS_RUNES) !== 0;
	var prop_value = /** @type {V} */ (props[key]);
	var setter = get_descriptor(props, key)?.set;

	if (prop_value === undefined && initial !== undefined) {
		if (setter && runes) {
			// TODO consolidate all these random runtime errors
			throw new Error(
				'ERR_SVELTE_BINDING_FALLBACK' +
					(DEV
						? `: Cannot pass undefined to bind:${key} because the property contains a fallback value. Pass a different value than undefined to ${key}.`
						: '')
			);
		}

		// @ts-expect-error would need a cumbersome method overload to type this
		if ((flags & PROPS_IS_LAZY_INITIAL) !== 0) initial = initial();

		prop_value = /** @type {V} */ (initial);

		if (setter) setter(prop_value);
	}

	var getter = () => {
		var value = /** @type {V} */ (props[key]);
		if (value !== undefined) initial = undefined;
		return value === undefined ? /** @type {V} */ (initial) : value;
	};

	// easy mode — prop is never written to
	if ((flags & PROPS_IS_UPDATED) === 0) {
		return getter;
	}

	// intermediate mode — prop is written to, but the parent component had
	// `bind:foo` which means we can just call `$$props.foo = value` directly
	if (setter) {
		return function (/** @type {V} */ value) {
			if (arguments.length === 1) {
				/** @type {Function} */ (setter)(value);
				return value;
			} else {
				return getter();
			}
		};
	}

	// hard mode. this is where it gets ugly — the value in the child should
	// synchronize with the parent, but it should also be possible to temporarily
	// set the value to something else locally.
	var from_child = false;
	var was_from_child = false;

	// The derived returns the current value. The underlying mutable
	// source is written to from various places to persist this value.
	var inner_current_value = mutable_source(prop_value);
	var current_value = (immutable ? derived : derived_safe_equal)(() => {
		var parent_value = getter();
		var child_value = get(inner_current_value);

		if (from_child) {
			from_child = false;
			was_from_child = true;
			return child_value;
		}

		was_from_child = false;
		return (inner_current_value.v = parent_value);
	});

	return function (/** @type {V} */ value, mutation = false) {
		var current = get(current_value);

		// legacy nonsense — need to ensure the source is invalidated when necessary
		// also needed for when handling inspect logic so we can inspect the correct source signal
		if (is_signals_recorded || (DEV && inspect_fn)) {
			// set this so that we don't reset to the parent value if `d`
			// is invalidated because of `invalidate_inner_signals` (rather
			// than because the parent or child value changed)
			from_child = was_from_child;
			// invoke getters so that signals are picked up by `invalidate_inner_signals`
			getter();
			get(inner_current_value);
		}

		if (arguments.length > 0) {
			if (mutation || (immutable ? value !== current : safe_not_equal(value, current))) {
				from_child = true;
				set(inner_current_value, mutation ? current : value);
				get(current_value); // force a synchronisation immediately
			}

			return value;
		}

		return current;
	};
}

/**
 * Legacy-mode only: Call `onMount` callbacks and set up `beforeUpdate`/`afterUpdate` effects
 */
export function init() {
	const context = /** @type {import('#client').ComponentContext} */ (current_component_context);
	const callbacks = context.u;

	if (!callbacks) return;

	// beforeUpdate
	if (callbacks.b.length) {
		pre_effect(() => {
			observe_all(context);
			callbacks.b.forEach(run);
		});
	}

	// onMount (must run before afterUpdate)
	user_effect(() => {
		const fns = untrack(() => callbacks.m.map(run));
		return () => {
			for (const fn of fns) {
				if (typeof fn === 'function') {
					fn();
				}
			}
		};
	});

	// afterUpdate
	if (callbacks.a.length) {
		user_effect(() => {
			observe_all(context);
			callbacks.a.forEach(run);
		});
	}
}

/**
 * Invoke the getter of all signals associated with a component
 * so they can be registered to the effect this function is called in.
 * @param {import('#client').ComponentContext} context
 */
function observe_all(context) {
	if (context.d) {
		for (const signal of context.d) get(signal);
	}

	deep_read_state(context.s);
}

/**
 * Under some circumstances, imports may be reactive in legacy mode. In that case,
 * they should be using `reactive_import` as part of the transformation
 * @param {() => any} fn
 */
export function reactive_import(fn) {
	const s = source(0);
	return function () {
		if (arguments.length === 1) {
			set(s, get(s) + 1);
			return arguments[0];
		} else {
			get(s);
			return fn();
		}
	};
}

/**
 * @this {any}
 * @param {Record<string, unknown>} $$props
 * @param {Event} event
 * @returns {void}
 */
export function bubble_event($$props, event) {
	var events = /** @type {Record<string, Function[] | Function>} */ ($$props.$$events)?.[
		event.type
	];
	var callbacks = is_array(events) ? events.slice() : events == null ? [] : [events];
	for (var fn of callbacks) {
		// Preserve "this" context
		fn.call(this, event);
	}
}

/**
 * Used to simulate `$on` on a component instance when `legacy.componentApi` is `true`
 * @param {Record<string, any>} $$props
 * @param {string} event_name
 * @param {Function} event_callback
 */
export function add_legacy_event_listener($$props, event_name, event_callback) {
	$$props.$$events ||= {};
	$$props.$$events[event_name] ||= [];
	$$props.$$events[event_name].push(event_callback);
}

/**
 * Used to simulate `$set` on a component instance when `legacy.componentApi` is `true`.
 * Needs component accessors so that it can call the setter of the prop. Therefore doesn't
 * work for updating props in `$$props` or `$$restProps`.
 * @this {Record<string, any>}
 * @param {Record<string, any>} $$new_props
 */
export function update_legacy_props($$new_props) {
	for (const key in $$new_props) {
		if (key in this) {
			this[key] = $$new_props[key];
		}
	}
}<|MERGE_RESOLUTION|>--- conflicted
+++ resolved
@@ -66,13 +66,9 @@
 import { run } from '../common.js';
 import { bind_transition } from './transitions.js';
 import { mutable_source, source, set } from './reactivity/sources.js';
-<<<<<<< HEAD
 import { safe_not_equal } from './reactivity/equality.js';
 import { derived, derived_safe_equal } from './reactivity/deriveds.js';
-=======
-import { safe_equal, safe_not_equal } from './reactivity/equality.js';
 import { STATE_SYMBOL } from './constants.js';
->>>>>>> e16591ab
 
 /** @type {Set<string>} */
 const all_registered_events = new Set();
