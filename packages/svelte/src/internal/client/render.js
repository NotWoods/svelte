import { DEV } from 'esm-env';
import {
	append_child,
	child,
	clone_node,
	create_element,
	empty,
	init_operations,
	map_get,
	map_set,
	set_class_name
} from './operations.js';
import {
	create_root_block,
	create_dynamic_element_block,
	create_head_block,
	create_dynamic_component_block,
	create_snippet_block
} from './block.js';
import {
	PassiveDelegatedEvents,
	DelegatedEvents,
	AttributeAliases,
	namespace_svg,
	PROPS_IS_IMMUTABLE,
	PROPS_IS_RUNES,
	PROPS_IS_UPDATED,
	PROPS_IS_LAZY_INITIAL
} from '../../constants.js';
import {
	create_fragment_from_html,
	create_fragment_with_script_from_html,
	insert,
	reconcile_html,
	remove
} from './reconciler.js';
import {
	destroy_signal,
	is_signal,
	push_destroy_fn,
	execute_effect,
	untrack,
	flush_sync,
	current_block,
	push,
	pop,
<<<<<<< HEAD
	deep_read,
	current_effect
=======
	current_component_context,
	deep_read,
	get,
	set,
	is_signals_recorded,
	inspect_fn
>>>>>>> 29890bb6
} from './runtime.js';
import { render_effect, effect, managed_effect } from './reactivity/computations.js';
import {
	render_effect,
	effect,
	managed_effect,
	derived,
	pre_effect,
	user_effect
} from './reactivity/computations.js';
import {
	current_hydration_fragment,
	get_hydration_fragment,
	hydrate_block_anchor,
	hydrating,
	set_current_hydration_fragment
} from './hydration.js';
import {
	array_from,
	define_property,
	get_descriptor,
	get_descriptors,
	is_array,
	is_function,
	object_assign
} from './utils.js';
import { run } from '../common.js';
import { bind_transition, trigger_transitions } from './transitions.js';
import { mutable_source, source } from './reactivity/sources.js';
import { safe_equal, safe_not_equal } from './reactivity/equality.js';
import { STATE_SYMBOL } from './constants.js';

/** @type {Set<string>} */
const all_registerd_events = new Set();

/** @type {Set<(events: Array<string>) => void>} */
const root_event_handles = new Set();

/**
 * @param {string} html
 * @param {boolean} return_fragment
 * @returns {() => Node}
 */
/*#__NO_SIDE_EFFECTS__*/
export function template(html, return_fragment) {
	/** @type {undefined | Node} */
	let cached_content;
	return () => {
		if (cached_content === undefined) {
			const content = create_fragment_from_html(html);
			cached_content = return_fragment ? content : /** @type {Node} */ (child(content));
		}
		return cached_content;
	};
}

/**
 * @param {string} html
 * @param {boolean} return_fragment
 * @returns {() => Node}
 */
/*#__NO_SIDE_EFFECTS__*/
export function template_with_script(html, return_fragment) {
	/** @type {undefined | Node} */
	let cached_content;
	return () => {
		if (cached_content === undefined) {
			const content = create_fragment_with_script_from_html(html);
			cached_content = return_fragment ? content : /** @type {Node} */ (child(content));
		}
		return cached_content;
	};
}

/**
 * @param {string} svg
 * @param {boolean} return_fragment
 * @returns {() => Node}
 */
/*#__NO_SIDE_EFFECTS__*/
export function svg_template(svg, return_fragment) {
	/** @type {undefined | Node} */
	let cached_content;
	return () => {
		if (cached_content === undefined) {
			const content = /** @type {Node} */ (child(create_fragment_from_html(`<svg>${svg}</svg>`)));
			cached_content = return_fragment ? content : /** @type {Node} */ (child(content));
		}
		return cached_content;
	};
}

/**
 * @param {string} svg
 * @param {boolean} return_fragment
 * @returns {() => Node}
 */
/*#__NO_SIDE_EFFECTS__*/
export function svg_template_with_script(svg, return_fragment) {
	/** @type {undefined | Node} */
	let cached_content;
	return () => {
		if (cached_content === undefined) {
			const content = /** @type {Node} */ (child(create_fragment_from_html(`<svg>${svg}</svg>`)));
			cached_content = return_fragment ? content : /** @type {Node} */ (child(content));
		}
		return cached_content;
	};
}

/**
 * @param {Element} node
 * @returns {Element}
 */
export function svg_replace(node) {
	const first_child = /** @type {Element} */ (node.firstChild);
	node.replaceWith(first_child);
	return first_child;
}

/**
 * @param {boolean} is_fragment
 * @param {boolean} use_clone_node
 * @param {null | Text | Comment | Element} anchor
 * @param {() => Node} [template_element_fn]
 * @returns {Element | DocumentFragment | Node[]}
 */
function open_template(is_fragment, use_clone_node, anchor, template_element_fn) {
	if (hydrating) {
		if (anchor !== null) {
			hydrate_block_anchor(anchor, false);
		}
		// In ssr+hydration optimization mode, we might remove the template_element,
		// so we need to is_fragment flag to properly handle hydrated content accordingly.
		const fragment = current_hydration_fragment;
		if (fragment !== null) {
			return is_fragment ? fragment : /** @type {Element} */ (fragment[0]);
		}
	}
	return use_clone_node
		? clone_node(/** @type {() => Element} */ (template_element_fn)(), true)
		: document.importNode(/** @type {() => Element} */ (template_element_fn)(), true);
}

/**
 * @param {null | Text | Comment | Element} anchor
 * @param {boolean} use_clone_node
 * @param {() => Node} [template_element_fn]
 * @returns {Element | DocumentFragment | Node[]}
 */
/*#__NO_SIDE_EFFECTS__*/
export function open(anchor, use_clone_node, template_element_fn) {
	return open_template(false, use_clone_node, anchor, template_element_fn);
}

/**
 * @param {null | Text | Comment | Element} anchor
 * @param {boolean} use_clone_node
 * @param {() => Node} [template_element_fn]
 * @returns {Element | DocumentFragment | Node[]}
 */
/*#__NO_SIDE_EFFECTS__*/
export function open_frag(anchor, use_clone_node, template_element_fn) {
	return open_template(true, use_clone_node, anchor, template_element_fn);
}

const space_template = template(' ', false);
const comment_template = template('<!>', true);

/**
 * @param {Text | Comment | Element | null} anchor
 */
/*#__NO_SIDE_EFFECTS__*/
export function space_frag(anchor) {
	/** @type {Node | null} */
	var node = /** @type {any} */ (open(anchor, true, space_template));
	// if an {expression} is empty during SSR, there might be no
	// text node to hydrate (or an anchor comment is falsely detected instead)
	//  — we must therefore create one
	if (hydrating && node?.nodeType !== 3) {
		node = empty();
		// @ts-ignore in this case the anchor should always be a comment,
		// if not something more fundamental is wrong and throwing here is better to bail out early
		anchor.before(node);
	}
	return node;
}

/**
 * @param {Text | Comment | Element} anchor
 */
/*#__NO_SIDE_EFFECTS__*/
export function space(anchor) {
	// if an {expression} is empty during SSR, there might be no
	// text node to hydrate (or an anchor comment is falsely detected instead)
	//  — we must therefore create one
	if (hydrating && anchor.nodeType !== 3) {
		const node = empty();
		anchor.before(node);
		return node;
	}
	return anchor;
}

/**
 * @param {null | Text | Comment | Element} anchor
 */
/*#__NO_SIDE_EFFECTS__*/
export function comment(anchor) {
	return open_frag(anchor, true, comment_template);
}

/**
 * Assign the created (or in hydration mode, traversed) dom elements to the current block
 * and insert the elements into the dom (in client mode).
 * @param {Element | Text} dom
 * @param {boolean} is_fragment
 * @param {null | Text | Comment | Element} anchor
 * @returns {void}
 */
function close_template(dom, is_fragment, anchor) {
	const block = /** @type {import('./types.js').Block} */ (current_block);
	const effect = current_effect;

	/** @type {import('./types.js').TemplateNode | Array<import('./types.js').TemplateNode>} */
	const current = is_fragment
		? is_array(dom)
			? dom
			: /** @type {import('./types.js').TemplateNode[]} */ (Array.from(dom.childNodes))
		: dom;
	if (!hydrating && anchor !== null) {
		insert(current, null, anchor);
	}
	block.d = current;
	effect.dom = current;
}

/**
 * @param {null | Text | Comment | Element} anchor
 * @param {Element | Text} dom
 * @returns {void}
 */
export function close(anchor, dom) {
	close_template(dom, false, anchor);
}

/**
 * @param {null | Text | Comment | Element} anchor
 * @param {Element | Text} dom
 * @returns {void}
 */
export function close_frag(anchor, dom) {
	close_template(dom, true, anchor);
}

/**
 * @param {(event: Event, ...args: Array<unknown>) => void} fn
 * @returns {(event: Event, ...args: unknown[]) => void}
 */
export function trusted(fn) {
	return function (...args) {
		const event = /** @type {Event} */ (args[0]);
		if (event.isTrusted) {
			// @ts-ignore
			fn.apply(this, args);
		}
	};
}

/**
 * @param {(event: Event, ...args: Array<unknown>) => void} fn
 * @returns {(event: Event, ...args: unknown[]) => void}
 */
export function self(fn) {
	return function (...args) {
		const event = /** @type {Event} */ (args[0]);
		// @ts-ignore
		if (event.target === this) {
			// @ts-ignore
			fn.apply(this, args);
		}
	};
}

/**
 * @param {(event: Event, ...args: Array<unknown>) => void} fn
 * @returns {(event: Event, ...args: unknown[]) => void}
 */
export function stopPropagation(fn) {
	return function (...args) {
		const event = /** @type {Event} */ (args[0]);
		event.stopPropagation();
		// @ts-ignore
		return fn.apply(this, args);
	};
}

/**
 * @param {(event: Event, ...args: Array<unknown>) => void} fn
 * @returns {(event: Event, ...args: unknown[]) => void}
 */
export function once(fn) {
	let ran = false;
	return function (...args) {
		if (ran) {
			return;
		}
		ran = true;
		// @ts-ignore
		return fn.apply(this, args);
	};
}

/**
 * @param {(event: Event, ...args: Array<unknown>) => void} fn
 * @returns {(event: Event, ...args: unknown[]) => void}
 */
export function stopImmediatePropagation(fn) {
	return function (...args) {
		const event = /** @type {Event} */ (args[0]);
		event.stopImmediatePropagation();
		// @ts-ignore
		return fn.apply(this, args);
	};
}

/**
 * @param {(event: Event, ...args: Array<unknown>) => void} fn
 * @returns {(event: Event, ...args: unknown[]) => void}
 */
export function preventDefault(fn) {
	return function (...args) {
		const event = /** @type {Event} */ (args[0]);
		event.preventDefault();
		// @ts-ignore
		return fn.apply(this, args);
	};
}

/**
 * @param {string} event_name
 * @param {Element} dom
 * @param {EventListener} handler
 * @param {boolean} capture
 * @param {boolean} [passive]
 * @returns {void}
 */
export function event(event_name, dom, handler, capture, passive) {
	const options = {
		capture,
		passive
	};
	/**
	 * @this {EventTarget}
	 */
	function target_handler(/** @type {Event} */ event) {
		handle_event_propagation(dom, event);
		if (!event.cancelBubble) {
			return handler.call(this, event);
		}
	}
	dom.addEventListener(event_name, target_handler, options);
	// @ts-ignore
	if (dom === document.body || dom === window || dom === document) {
		render_effect(() => {
			return () => {
				dom.removeEventListener(event_name, target_handler, options);
			};
		});
	}
}

/**
 * @param {Element} dom
 * @param {() => string} value
 * @returns {void}
 */
export function class_name_effect(dom, value) {
	render_effect(() => {
		const string = value();
		class_name(dom, string);
	});
}

/**
 * @param {Element} dom
 * @param {string} value
 * @returns {void}
 */
export function class_name(dom, value) {
	// @ts-expect-error need to add __className to patched prototype
	const prev_class_name = dom.__className;
	const next_class_name = to_class(value);
	if (hydrating && dom.className === next_class_name) {
		// In case of hydration don't reset the class as it's already correct.
		// @ts-expect-error need to add __className to patched prototype
		dom.__className = next_class_name;
	} else if (
		prev_class_name !== next_class_name ||
		(hydrating && dom.className !== next_class_name)
	) {
		if (next_class_name === '') {
			dom.removeAttribute('class');
		} else {
			set_class_name(dom, next_class_name);
		}
		// @ts-expect-error need to add __className to patched prototype
		dom.__className = next_class_name;
	}
}

/**
 * @param {Element} dom
 * @param {() => string} value
 * @returns {void}
 */
export function text_effect(dom, value) {
	render_effect(() => text(dom, value()));
}

/**
 * @param {Element} dom
 * @param {string} value
 * @returns {void}
 */
export function text(dom, value) {
	// @ts-expect-error need to add __value to patched prototype
	const prev_node_value = dom.__nodeValue;
	const next_node_value = stringify(value);
	if (hydrating && dom.nodeValue === next_node_value) {
		// In case of hydration don't reset the nodeValue as it's already correct.
		// @ts-expect-error need to add __nodeValue to patched prototype
		dom.__nodeValue = next_node_value;
	} else if (prev_node_value !== next_node_value) {
		dom.nodeValue = next_node_value;
		// @ts-expect-error need to add __className to patched prototype
		dom.__nodeValue = next_node_value;
	}
}

/**
 * @param {HTMLElement} dom
 * @param {boolean} value
 * @returns {void}
 */
export function auto_focus(dom, value) {
	if (value) {
		const body = document.body;
		dom.autofocus = true;
		render_effect(
			() => {
				if (document.activeElement === body) {
					dom.focus();
				}
			},
			current_block,
			true,
			false
		);
	}
}

/**
 * @template V
 * @param {V} value
 * @returns {string | V}
 */
export function to_class(value) {
	return value == null ? '' : value;
}

/**
 * @param {Element} dom
 * @param {string} class_name
 * @param {boolean} value
 * @returns {void}
 */
export function class_toggle(dom, class_name, value) {
	if (value) {
		dom.classList.add(class_name);
	} else {
		dom.classList.remove(class_name);
	}
}

/**
 * @param {Element} dom
 * @param {string} class_name
 * @param {() => boolean} value
 * @returns {void}
 */
export function class_toggle_effect(dom, class_name, value) {
	render_effect(() => {
		const string = value();
		class_toggle(dom, class_name, string);
	});
}

/**
 * Selects the correct option(s) (depending on whether this is a multiple select)
 * @template V
 * @param {HTMLSelectElement} select
 * @param {V} value
 * @param {boolean} [mounting]
 */
export function select_option(select, value, mounting) {
	if (select.multiple) {
		return select_options(select, value);
	}
	for (const option of select.options) {
		const option_value = get_option_value(option);
		if (option_value === value) {
			option.selected = true;
			return;
		}
	}
	if (!mounting || value !== undefined) {
		select.selectedIndex = -1; // no option should be selected
	}
}

/**
 * @template V
 * @param {HTMLSelectElement} select
 * @param {V} value
 */
function select_options(select, value) {
	for (const option of select.options) {
		// @ts-ignore
		option.selected = ~value.indexOf(get_option_value(option));
	}
}

/** @param {HTMLOptionElement} option */
function get_option_value(option) {
	// __value only exists if the <option> has a value attribute
	if ('__value' in option) {
		return option.__value;
	} else {
		return option.value;
	}
}

/**
 * @param {(online: boolean) => void} update
 * @returns {void}
 */
export function bind_online(update) {
	const status_changed = () => {
		update(navigator.onLine);
	};
	listen_to_events(window, ['online', 'offline'], status_changed);
}

/** @param {TimeRanges} ranges */
function time_ranges_to_array(ranges) {
	const array = [];
	for (let i = 0; i < ranges.length; i += 1) {
		array.push({ start: ranges.start(i), end: ranges.end(i) });
	}
	return array;
}

/**
 * @param {HTMLVideoElement | HTMLAudioElement} media
 * @param {() => number | undefined} get_value
 * @param {(value: number) => void} update
 * @returns {void}
 */
export function bind_current_time(media, get_value, update) {
	/** @type {number} */
	let raf_id;
	let updating = false;
	// Ideally, listening to timeupdate would be enough, but it fires too infrequently for the currentTime
	// binding, which is why we use a raf loop, too. We additionally still listen to timeupdate because
	// the user could be scrubbing through the video using the native controls when the media is paused.
	const callback = () => {
		cancelAnimationFrame(raf_id);
		if (!media.paused) {
			raf_id = requestAnimationFrame(callback);
		}
		updating = true;
		update(media.currentTime);
	};
	raf_id = requestAnimationFrame(callback);
	media.addEventListener('timeupdate', callback);
	render_effect(() => {
		const value = get_value();
		// through isNaN we also allow number strings, which is more robust
		if (!updating && !isNaN(/** @type {any} */ (value))) {
			media.currentTime = /** @type {number} */ (value);
		}
		updating = false;
	});
	render_effect(() => () => cancelAnimationFrame(raf_id));
}

/**
 * @param {HTMLVideoElement | HTMLAudioElement} media
 * @param {(array: Array<{ start: number; end: number }>) => void} update
 */
export function bind_buffered(media, update) {
	const callback = () => {
		update(time_ranges_to_array(media.buffered));
	};
	listen_to_events(media, ['loadedmetadata', 'progress'], callback);
}

/**
 * @param {HTMLVideoElement | HTMLAudioElement} media
 * @param {(array: Array<{ start: number; end: number }>) => void} update
 */
export function bind_seekable(media, update) {
	const callback = () => {
		update(time_ranges_to_array(media.seekable));
	};
	listen_to_events(media, ['loadedmetadata'], callback);
}

/**
 * @param {HTMLVideoElement | HTMLAudioElement} media
 * @param {(array: Array<{ start: number; end: number }>) => void} update
 */
export function bind_played(media, update) {
	const callback = () => {
		update(time_ranges_to_array(media.played));
	};
	listen_to_events(media, ['timeupdate'], callback);
}

/**
 * @param {HTMLVideoElement | HTMLAudioElement} media
 * @param {(seeking: boolean) => void} update
 */
export function bind_seeking(media, update) {
	const callback = () => {
		update(media.seeking);
	};
	listen_to_events(media, ['seeking', 'seeked'], callback);
}

/**
 * @param {HTMLVideoElement | HTMLAudioElement} media
 * @param {(seeking: boolean) => void} update
 */
export function bind_ended(media, update) {
	const callback = () => {
		update(media.ended);
	};
	listen_to_events(media, ['timeupdate', 'ended'], callback);
}

/**
 * @param {HTMLVideoElement | HTMLAudioElement} media
 * @param {(ready_state: number) => void} update
 */
export function bind_ready_state(media, update) {
	const callback = () => {
		update(media.readyState);
	};
	listen_to_events(
		media,
		['loadedmetadata', 'loadeddata', 'canplay', 'canplaythrough', 'playing', 'waiting', 'emptied'],
		callback
	);
}

/**
 * @param {HTMLVideoElement | HTMLAudioElement} media
 * @param {() => number | undefined} get_value
 * @param {(playback_rate: number) => void} update
 */
export function bind_playback_rate(media, get_value, update) {
	let updating = false;
	const callback = () => {
		if (!updating) {
			update(media.playbackRate);
		}
		updating = false;
	};
	// Needs to happen after the element is inserted into the dom, else playback will be set back to 1 by the browser.
	// For hydration we could do it immediately but the additional code is not worth the lost microtask.

	/** @type {import('./types.js').ComputationSignal | undefined} */
	let render;
	let destroyed = false;
	const effect = managed_effect(() => {
		destroy_signal(effect);
		if (destroyed) return;
		if (get_value() == null) {
			callback();
		}
		listen_to_events(media, ['ratechange'], callback, false);
		render = render_effect(() => {
			const value = get_value();
			// through isNaN we also allow number strings, which is more robust
			if (!isNaN(/** @type {any} */ (value)) && value !== media.playbackRate) {
				updating = true;
				media.playbackRate = /** @type {number} */ (value);
			}
		});
	});
	render_effect(() => () => {
		destroyed = true;
		if (render) {
			destroy_signal(render);
		}
	});
}

/**
 * @param {HTMLVideoElement | HTMLAudioElement} media
 * @param {() => boolean | undefined} get_value
 * @param {(paused: boolean) => void} update
 */
export function bind_paused(media, get_value, update) {
	let mounted = hydrating;
	let paused = get_value();
	const callback = () => {
		if (paused !== media.paused) {
			paused = media.paused;
			update((paused = media.paused));
		}
	};
	if (paused == null) {
		callback();
	}
	// Defer listening if not mounted yet so that the first canplay event doesn't cause a potentially wrong update
	if (mounted) {
		// If someone switches the src while media is playing, the player will pause.
		// Listen to the canplay event to get notified of this situation.
		listen_to_events(media, ['play', 'pause', 'canplay'], callback, false);
	}
	render_effect(() => {
		paused = !!get_value();
		if (paused !== media.paused) {
			const toggle = () => {
				mounted = true;
				if (paused) {
					media.pause();
				} else {
					media.play().catch(() => {
						update((paused = true));
					});
				}
			};
			if (mounted) {
				toggle();
			} else {
				// If this is the first invocation in dom mode, the media element isn't mounted yet,
				// and therefore its resource isn't loaded yet. We need to wait for the canplay event
				// in this case or else we'll get a "The play() request was interrupted by a new load request" error.
				media.addEventListener(
					'canplay',
					() => {
						listen_to_events(media, ['play', 'pause', 'canplay'], callback, false);
						toggle();
					},
					{ once: true }
				);
			}
		}
	});
}

/**
 * @param {HTMLVideoElement | HTMLAudioElement} media
 * @param {() => number | undefined} get_value
 * @param {(volume: number) => void} update
 */
export function bind_volume(media, get_value, update) {
	let updating = false;
	const callback = () => {
		updating = true;
		update(media.volume);
	};
	if (get_value() == null) {
		callback();
	}
	listen_to_events(media, ['volumechange'], callback, false);
	render_effect(() => {
		const value = get_value();
		// through isNaN we also allow number strings, which is more robust
		if (!updating && !isNaN(/** @type {any} */ (value))) {
			media.volume = /** @type {number} */ (value);
		}
		updating = false;
	});
}

/**
 * @param {HTMLVideoElement | HTMLAudioElement} media
 * @param {() => boolean | undefined} get_value
 * @param {(muted: boolean) => void} update
 */
export function bind_muted(media, get_value, update) {
	let updating = false;
	const callback = () => {
		updating = true;
		update(media.muted);
	};
	if (get_value() == null) {
		callback();
	}
	listen_to_events(media, ['volumechange'], callback, false);
	render_effect(() => {
		const value = get_value();
		if (!updating) {
			media.muted = !!value;
		}
		updating = false;
	});
}
/**
 * Fires the handler once immediately (unless corresponding arg is set to `false`),
 * then listens to the given events until the render effect context is destroyed
 * @param {Element | Window} dom
 * @param {Array<string>} events
 * @param {() => void} handler
 * @param {any} call_handler_immediately
 */
function listen_to_events(dom, events, handler, call_handler_immediately = true) {
	if (call_handler_immediately) {
		handler();
	}
	for (const name of events) {
		dom.addEventListener(name, handler);
	}
	render_effect(() => {
		return () => {
			for (const name of events) {
				dom.removeEventListener(name, handler);
			}
		};
	});
}
/**
 * Resize observer singleton.
 * One listener per element only!
 * https://groups.google.com/a/chromium.org/g/blink-dev/c/z6ienONUb5A/m/F5-VcUZtBAAJ
 */
class ResizeObserverSingleton {
	/** */
	#listeners = new WeakMap();

	/** @type {ResizeObserver | undefined} */
	#observer;

	/** @type {ResizeObserverOptions} */
	#options;

	/** @static */
	static entries = new WeakMap();

	/** @param {ResizeObserverOptions} options */
	constructor(options) {
		this.#options = options;
	}

	/**
	 * @param {Element} element
	 * @param {(entry: ResizeObserverEntry) => any} listener
	 */
	observe(element, listener) {
		const listeners = this.#listeners.get(element) || new Set();
		listeners.add(listener);
		this.#listeners.set(element, listeners);
		this.#getObserver().observe(element, this.#options);
		return () => {
			const listeners = this.#listeners.get(element);
			listeners.delete(listener);
			if (listeners.size === 0) {
				this.#listeners.delete(element);
				/** @type {ResizeObserver} */ (this.#observer).unobserve(element);
			}
		};
	}
	#getObserver() {
		return (
			this.#observer ??
			(this.#observer = new ResizeObserver(
				/** @param {any} entries */ (entries) => {
					for (const entry of entries) {
						ResizeObserverSingleton.entries.set(entry.target, entry);
						for (const listener of this.#listeners.get(entry.target) || []) {
							listener(entry);
						}
					}
				}
			))
		);
	}
}
const resize_observer_content_box = /* @__PURE__ */ new ResizeObserverSingleton({
	box: 'content-box'
});
const resize_observer_border_box = /* @__PURE__ */ new ResizeObserverSingleton({
	box: 'border-box'
});
const resize_observer_device_pixel_content_box = /* @__PURE__ */ new ResizeObserverSingleton({
	box: 'device-pixel-content-box'
});

/**
 * @param {Element} dom
 * @param {'contentRect' | 'contentBoxSize' | 'borderBoxSize' | 'devicePixelContentBoxSize'} type
 * @param {(entry: keyof ResizeObserverEntry) => void} update
 */
export function bind_resize_observer(dom, type, update) {
	const observer =
		type === 'contentRect' || type === 'contentBoxSize'
			? resize_observer_content_box
			: type === 'borderBoxSize'
				? resize_observer_border_box
				: resize_observer_device_pixel_content_box;
	const unsub = observer.observe(dom, /** @param {any} entry */ (entry) => update(entry[type]));
	render_effect(() => unsub);
}

/**
 * @param {HTMLElement} dom
 * @param {'clientWidth' | 'clientHeight' | 'offsetWidth' | 'offsetHeight'} type
 * @param {(size: number) => void} update
 */
export function bind_element_size(dom, type, update) {
	// We need to wait a few ticks to be sure that the element has been inserted and rendered
	// The alternative would be a mutation observer on the document but that's way to expensive
	requestAnimationFrame(() => requestAnimationFrame(() => update(dom[type])));
	const unsub = resize_observer_border_box.observe(dom, () => update(dom[type]));
	render_effect(() => unsub);
}

/**
 * @param {'innerWidth' | 'innerHeight' | 'outerWidth' | 'outerHeight'} type
 * @param {(size: number) => void} update
 */
export function bind_window_size(type, update) {
	const callback = () => update(window[type]);
	listen_to_events(window, ['resize'], callback);
}

/**
 * Finds the containing `<select>` element and potentially updates its `selected` state.
 * @param {HTMLOptionElement} dom
 * @returns {void}
 */
export function selected(dom) {
	// Inside an effect because the element might not be connected
	// to the parent <select> yet when this is called
	effect(() => {
		let select = dom.parentNode;
		while (select != null) {
			if (select.nodeName === 'SELECT') {
				break;
			}
			select = select.parentNode;
		}
		// @ts-ignore
		if (select != null && dom.__value === select.__value) {
			// never set to false, since this causes browser to select default option
			dom.selected = true;
		}
	});
}

/**
 * @param {HTMLInputElement} dom
 * @param {() => unknown} get_value
 * @param {(value: unknown) => void} update
 * @returns {void}
 */
export function bind_value(dom, get_value, update) {
	dom.addEventListener('input', () => {
		/** @type {any} */
		let value = dom.value;
		if (is_numberlike_input(dom)) {
			value = to_number(value);
		}
		update(value);
	});

	render_effect(() => {
		const value = get_value();
		// @ts-ignore
		dom.__value = value;

		if (is_numberlike_input(dom) && value === to_number(dom.value)) {
			// handles 0 vs 00 case (see https://github.com/sveltejs/svelte/issues/9959)
			return;
		}

		dom.value = stringify(value);
	});
}

/**
 * @param {HTMLInputElement} dom
 */
function is_numberlike_input(dom) {
	const type = dom.type;
	return type === 'number' || type === 'range';
}

/**
 * @param {string} value
 */
function to_number(value) {
	return value === '' ? null : +value;
}

/**
 * @param {HTMLSelectElement} dom
 * @param {() => unknown} get_value
 * @param {(value: unknown) => void} update
 * @returns {void}
 */
export function bind_select_value(dom, get_value, update) {
	let mounting = true;
	dom.addEventListener('change', () => {
		/** @type {unknown} */
		let value;
		if (dom.multiple) {
			value = [].map.call(dom.querySelectorAll(':checked'), get_option_value);
		} else {
			/** @type {HTMLOptionElement | null} */
			const selected_option = dom.querySelector(':checked');
			value = selected_option && get_option_value(selected_option);
		}
		update(value);
	});
	// Needs to be an effect, not a render_effect, so that in case of each loops the logic runs after the each block has updated
	effect(() => {
		let value = get_value();
		select_option(dom, value, mounting);
		if (mounting && value === undefined) {
			/** @type {HTMLOptionElement | null} */
			let selected_option = dom.querySelector(':checked');
			if (selected_option !== null) {
				value = get_option_value(selected_option);
				update(value);
			}
		}
		// @ts-ignore
		dom.__value = value;
		mounting = false;
	});
}

/**
 * @param {'innerHTML' | 'textContent' | 'innerText'} property
 * @param {HTMLElement} dom
 * @param {() => unknown} get_value
 * @param {(value: unknown) => void} update
 * @returns {void}
 */
export function bind_content_editable(property, dom, get_value, update) {
	dom.addEventListener('input', () => {
		// @ts-ignore
		const value = dom[property];
		update(value);
	});
	render_effect(() => {
		const value = get_value();
		if (dom[property] !== value) {
			if (value === null) {
				// @ts-ignore
				const non_null_value = dom[property];
				update(non_null_value);
			} else {
				// @ts-ignore
				dom[property] = value + '';
			}
		}
	});
}

/**
 * @template V
 * @param {Array<HTMLInputElement>} group
 * @param {V} __value
 * @param {boolean} checked
 * @returns {V[]}
 */
function get_binding_group_value(group, __value, checked) {
	const value = new Set();
	for (let i = 0; i < group.length; i += 1) {
		if (group[i].checked) {
			// @ts-ignore
			value.add(group[i].__value);
		}
	}
	if (!checked) {
		value.delete(__value);
	}
	return Array.from(value);
}

/**
 * @param {Array<HTMLInputElement>} group
 * @param {null | [number]} group_index
 * @param {HTMLInputElement} dom
 * @param {() => unknown} get_value
 * @param {(value: unknown) => void} update
 * @returns {void}
 */
export function bind_group(group, group_index, dom, get_value, update) {
	const is_checkbox = dom.getAttribute('type') === 'checkbox';
	let binding_group = group;
	if (group_index !== null) {
		for (const index of group_index) {
			const group = binding_group;
			// @ts-ignore
			binding_group = group[index];
			if (binding_group === undefined) {
				// @ts-ignore
				binding_group = group[index] = [];
			}
		}
	}
	binding_group.push(dom);
	dom.addEventListener('change', () => {
		// @ts-ignore
		let value = dom.__value;
		if (is_checkbox) {
			value = get_binding_group_value(binding_group, value, dom.checked);
		}
		update(value);
	});
	render_effect(() => {
		let value = get_value();
		if (is_checkbox) {
			value = value || [];
			// @ts-ignore
			dom.checked = value.includes(dom.__value);
		} else {
			// @ts-ignore
			dom.checked = dom.__value === value;
		}
	});
	render_effect(() => {
		return () => {
			const index = binding_group.indexOf(dom);
			if (index !== -1) {
				binding_group.splice(index, 1);
			}
		};
	});
}

/**
 * @param {HTMLInputElement} dom
 * @param {() => unknown} get_value
 * @param {(value: unknown) => void} update
 * @returns {void}
 */
export function bind_checked(dom, get_value, update) {
	dom.addEventListener('change', () => {
		const value = dom.checked;
		update(value);
	});
	// eslint-disable-next-line eqeqeq
	if (get_value() == undefined) {
		update(false);
	}
	render_effect(() => {
		const value = get_value();
		dom.checked = Boolean(value);
	});
}

/**
 * @param {'x' | 'y'} type
 * @param {() => number} get_value
 * @param {(value: number) => void} update
 * @returns {void}
 */
export function bind_window_scroll(type, get_value, update) {
	const is_scrolling_x = type === 'x';
	const target_handler = () => {
		scrolling = true;
		clearTimeout(timeout);
		timeout = setTimeout(clear, 100);
		const value = window[is_scrolling_x ? 'scrollX' : 'scrollY'];
		update(value);
	};
	addEventListener('scroll', target_handler, {
		passive: true
	});
	let latest_value = 0;
	let scrolling = false;

	/** @type {ReturnType<typeof setTimeout>} */
	let timeout;
	const clear = () => {
		scrolling = false;
	};
	render_effect(() => {
		latest_value = get_value() || 0;
		if (!scrolling) {
			scrolling = true;
			clearTimeout(timeout);
			if (is_scrolling_x) {
				scrollTo(latest_value, window.scrollY);
			} else {
				scrollTo(window.scrollX, latest_value);
			}
			timeout = setTimeout(clear, 100);
		}
	});
	render_effect(() => {
		return () => {
			removeEventListener('scroll', target_handler);
		};
	});
}

/**
 * @param {string} property
 * @param {string} event_name
 * @param {'get' | 'set'} type
 * @param {Element} dom
 * @param {() => unknown} get_value
 * @param {(value: unknown) => void} update
 * @returns {void}
 */
export function bind_property(property, event_name, type, dom, get_value, update) {
	const target_handler = () => {
		// @ts-ignore
		const value = dom[property];
		update(value);
	};
	dom.addEventListener(event_name, target_handler);
	if (type === 'set') {
		render_effect(() => {
			const value = get_value();
			// @ts-ignore
			dom[property] = value;
		});
	}
	if (type === 'get') {
		// @ts-ignore
		const value = dom[property];
		update(value);
	}
	render_effect(() => {
		// @ts-ignore
		if (dom === document.body || dom === window || dom === document) {
			return () => {
				dom.removeEventListener(event_name, target_handler);
			};
		}
	});
}

/**
 * Makes an `export`ed (non-prop) variable available on the `$$props` object
 * so that consumers can do `bind:x` on the component.
 * @template V
 * @param {Record<string, unknown>} props
 * @param {string} prop
 * @param {V} value
 * @returns {void}
 */
export function bind_prop(props, prop, value) {
	const desc = get_descriptor(props, prop);

	if (desc && desc.set) {
		props[prop] = value;
		render_effect(() => () => {
			props[prop] = null;
		});
	}
}

/**
 * @param {unknown} value
 */
function is_state_object(value) {
	return value != null && typeof value === 'object' && STATE_SYMBOL in value;
}

/**
 * @param {Element} element_or_component
 * @param {(value: unknown) => void} update
 * @param {import('./types.js').MaybeSignal} binding
 * @returns {void}
 */
export function bind_this(element_or_component, update, binding) {
	render_effect(() => {
		// If we are reading from a proxied state binding, then we don't need to untrack
		// the update function as it will be fine-grain.
		if (is_state_object(binding) || (is_signal(binding) && is_state_object(binding.v))) {
			update(element_or_component);
		} else {
			untrack(() => update(element_or_component));
		}
		return () => {
			// Defer to the next tick so that all updates can be reconciled first.
			// This solves the case where one variable is shared across multiple this-bindings.
			render_effect(() => {
				untrack(() => {
					if (!is_signal(binding) || binding.v === element_or_component) {
						update(null);
					}
				});
			});
		};
	});
}

/**
 * @param {Array<string>} events
 * @returns {void}
 */
export function delegate(events) {
	for (let i = 0; i < events.length; i++) {
		all_registerd_events.add(events[i]);
	}
	for (const fn of root_event_handles) {
		fn(events);
	}
}

/**
 * @param {Node} handler_element
 * @param {Event} event
 * @returns {void}
 */
function handle_event_propagation(handler_element, event) {
	const event_name = event.type;
	const path = event.composedPath?.() || [];
	let current_target = /** @type {null | Element} */ (path[0] || event.target);
	if (event.target !== current_target) {
		define_property(event, 'target', {
			configurable: true,
			value: current_target
		});
	}

	// composedPath contains list of nodes the event has propagated through.
	// We check __root to skip all nodes below it in case this is a
	// parent of the __root node, which indicates that there's nested
	// mounted apps. In this case we don't want to trigger events multiple times.
	let path_idx = 0;
	// @ts-expect-error is added below
	const handled_at = event.__root;
	if (handled_at) {
		const at_idx = path.indexOf(handled_at);
		if (at_idx !== -1 && handler_element === document) {
			// This is the fallback document listener but the event was already handled
			// -> ignore, but set handle_at to document so that we're resetting the event
			// chain in case someone manually dispatches the same event object again.
			// @ts-expect-error
			event.__root = document;
			return;
		}
		// We're deliberately not skipping if the index is higher, because
		// someone could create an event programmatically and emit it multiple times,
		// in which case we want to handle the whole propagation chain properly each time.
		// (this will only be a false negative if the event is dispatched multiple times and
		// the fallback document listener isn't reached in between, but that's super rare)
		const handler_idx = path.indexOf(handler_element);
		if (handler_idx === -1) {
			// handle_idx can theoretically be -1 (happened in some JSDOM testing scenarios with an event listener on the window object)
			// so guard against that, too, and assume that everything was handled at this point.
			return;
		}
		if (at_idx <= handler_idx) {
			// +1 because at_idx is the element which was already handled, and there can only be one delegated event per element.
			// Avoids on:click and onclick on the same event resulting in onclick being fired twice.
			path_idx = at_idx + 1;
		}
	}

	current_target = /** @type {Element} */ (path[path_idx] || event.target);
	// Proxy currentTarget to correct target
	define_property(event, 'currentTarget', {
		configurable: true,
		get() {
			// TODO: ensure correct document?
			return current_target || document;
		}
	});

	while (current_target !== null) {
		/** @type {null | Element} */
		const parent_element =
			current_target.parentNode || /** @type {any} */ (current_target).host || null;
		const internal_prop_name = '__' + event_name;
		// @ts-ignore
		const delegated = current_target[internal_prop_name];
		if (delegated !== undefined && !(/** @type {any} */ (current_target).disabled)) {
			if (is_array(delegated)) {
				const [fn, ...data] = delegated;
				fn.apply(current_target, [event, ...data]);
			} else {
				delegated.call(current_target, event);
			}
		}
		if (
			event.cancelBubble ||
			parent_element === handler_element ||
			current_target === handler_element
		) {
			break;
		}
		current_target = parent_element;
	}

	// @ts-expect-error is used above
	event.__root = handler_element;
	// @ts-expect-error is used above
	current_target = handler_element;
}

/**
 * @param {Comment} anchor_node
 * @param {void | ((anchor: Comment, slot_props: Record<string, unknown>) => void)} slot_fn
 * @param {Record<string, unknown>} slot_props
 * @param {null | ((anchor: Comment) => void)} fallback_fn
 */
export function slot(anchor_node, slot_fn, slot_props, fallback_fn) {
	hydrate_block_anchor(anchor_node);
	if (slot_fn === undefined) {
		if (fallback_fn !== null) {
			fallback_fn(anchor_node);
		}
	} else {
		slot_fn(anchor_node, slot_props);
	}
}

/**
 * @param {(anchor: Node | null) => void} render_fn
 * @returns {void}
 */
export function head(render_fn) {
	const block = create_head_block();
	// The head function may be called after the first hydration pass and ssr comment nodes may still be present,
	// therefore we need to skip that when we detect that we're not in hydration mode.
	let hydration_fragment = null;
	let previous_hydration_fragment = null;
	let is_hydrating = hydrating;
	if (is_hydrating) {
		hydration_fragment = get_hydration_fragment(document.head.firstChild);
		previous_hydration_fragment = current_hydration_fragment;
		set_current_hydration_fragment(hydration_fragment);
	}

	try {
		const head_effect = render_effect(
			() => {
				const current = block.d;
				if (current !== null) {
					remove(current);
					block.d = null;
				}
				let anchor = null;
				if (!hydrating) {
					anchor = empty();
					document.head.appendChild(anchor);
				}
				render_fn(anchor);
			},
			block,
			false
		);
		push_destroy_fn(head_effect, () => {
			const current = block.d;
			if (current !== null) {
				remove(current);
			}
		});
		block.e = head_effect;
	} finally {
		if (is_hydrating) {
			set_current_hydration_fragment(previous_hydration_fragment);
		}
	}
}

/**
 * @param {import('./types.js').Block} block
 * @param {Element} from
 * @param {Element} to
 * @returns {void}
 */
function swap_block_dom(block, from, to) {
	const dom = block.d;
	if (is_array(dom)) {
		for (let i = 0; i < dom.length; i++) {
			if (dom[i] === from) {
				dom[i] = to;
				break;
			}
		}
	} else if (dom === from) {
		block.d = to;
	}
}

/**
 * @param {Comment} anchor_node
 * @param {() => string} tag_fn
 * @param {boolean | null} is_svg `null` == not statically known
 * @param {undefined | ((element: Element, anchor: Node) => void)} render_fn
 * @returns {void}
 */
export function element(anchor_node, tag_fn, is_svg, render_fn) {
	const block = create_dynamic_element_block();
	hydrate_block_anchor(anchor_node);
	let has_mounted = false;

	/** @type {string} */
	let tag;

	/** @type {null | Element} */
	let element = null;
	const element_effect = render_effect(
		() => {
			tag = tag_fn();
			if (has_mounted) {
				execute_effect(render_effect_signal);
			}
			has_mounted = true;
		},
		block,
		false
	);
	// Managed effect
	const render_effect_signal = render_effect(
		() => {
			// We try our best infering the namespace in case it's not possible to determine statically,
			// but on the first render on the client (without hydration) the parent will be undefined,
			// since the anchor is not attached to its parent / the dom yet.
			const ns =
				is_svg || tag === 'svg'
					? namespace_svg
					: is_svg === false || anchor_node.parentElement?.tagName === 'foreignObject'
						? null
						: anchor_node.parentElement?.namespaceURI ?? null;
			const next_element = tag
				? hydrating
					? /** @type {Element} */ (current_hydration_fragment[0])
					: ns
						? document.createElementNS(ns, tag)
						: document.createElement(tag)
				: null;
			const prev_element = element;
			if (prev_element !== null) {
				block.d = null;
			}
			element = next_element;
			if (element !== null && render_fn !== undefined) {
				let anchor;
				if (hydrating) {
					// Use the existing ssr comment as the anchor so that the inner open and close
					// methods can pick up the existing nodes correctly
					anchor = /** @type {Comment} */ (element.firstChild);
				} else {
					anchor = empty();
					element.appendChild(anchor);
				}
				render_fn(element, anchor);
			}
			const has_prev_element = prev_element !== null;
			if (has_prev_element) {
				remove(prev_element);
			}
			if (element !== null) {
				insert(element, null, anchor_node);
				if (has_prev_element) {
					const parent_block = block.p;
					swap_block_dom(parent_block, prev_element, element);
				}
			}
		},
		block,
		true
	);
	push_destroy_fn(element_effect, () => {
		if (element !== null) {
			remove(element);
			block.d = null;
			element = null;
		}
		destroy_signal(render_effect_signal);
	});
	block.e = element_effect;
}

/**
 * @template P
 * @param {Comment} anchor_node
 * @param {() => (props: P) => void} component_fn
 * @param {(component: (props: P) => void) => void} render_fn
 * @returns {void}
 */
export function component(anchor_node, component_fn, render_fn) {
	const block = create_dynamic_component_block();

	/** @type {null | import('./types.js').Render} */
	let current_render = null;
	hydrate_block_anchor(anchor_node);

	/** @type {null | ((props: P) => void)} */
	let component = null;
	block.r =
		/**
		 * @param {import('./types.js').Transition} transition
		 * @returns {void}
		 */
		(transition) => {
			const render = /** @type {import('./types.js').Render} */ (current_render);
			const transitions = render.s;
			transitions.add(transition);
			transition.f(() => {
				transitions.delete(transition);
				if (transitions.size === 0) {
					// If the current render has changed since, then we can remove the old render
					// effect as it's stale.
					if (current_render !== render && render.e !== null) {
						if (render.d !== null) {
							remove(render.d);
							render.d = null;
						}
						destroy_signal(render.e);
						render.e = null;
					}
				}
			});
		};
	const create_render_effect = () => {
		/** @type {import('./types.js').Render} */
		const render = {
			d: null,
			e: null,
			s: new Set(),
			p: current_render
		};
		// Managed effect
		const effect = render_effect(
			() => {
				const current = block.d;
				if (current !== null) {
					remove(current);
					block.d = null;
				}
				if (component) {
					render_fn(component);
				}
				render.d = block.d;
				block.d = null;
			},
			block,
			true
		);
		render.e = effect;
		current_render = render;
	};
	const render = () => {
		const render = current_render;
		if (render === null) {
			create_render_effect();
			return;
		}
		const transitions = render.s;
		if (transitions.size === 0) {
			if (render.d !== null) {
				remove(render.d);
				render.d = null;
			}
			if (render.e) {
				execute_effect(render.e);
			} else {
				create_render_effect();
			}
		} else {
			create_render_effect();
			trigger_transitions(transitions, 'out');
		}
	};
	const component_effect = render_effect(
		() => {
			const next_component = component_fn();
			if (component !== next_component) {
				component = next_component;
				render();
			}
		},
		block,
		false
	);
	push_destroy_fn(component_effect, () => {
		let render = current_render;
		while (render !== null) {
			const dom = render.d;
			if (dom !== null) {
				remove(dom);
			}
			const effect = render.e;
			if (effect !== null) {
				destroy_signal(effect);
			}
			render = render.p;
		}
	});
	block.e = component_effect;
}

/**
 * @param {Element | Text | Comment} anchor
 * @param {boolean} is_html
 * @param {() => Record<string, string>} props
 * @param {(anchor: Element | Text | Comment) => any} component
 * @returns {void}
 */
export function cssProps(anchor, is_html, props, component) {
	hydrate_block_anchor(anchor);

	/** @type {HTMLElement | SVGElement} */
	let tag;

	/** @type {Text | Comment} */
	let component_anchor;
	if (hydrating) {
		// Hydration: css props element is surrounded by a ssr comment ...
		tag = /** @type {HTMLElement | SVGElement} */ (current_hydration_fragment[0]);
		// ... and the child(ren) of the css props element is also surround by a ssr comment
		component_anchor = /** @type {Comment} */ (tag.firstChild);
	} else {
		if (is_html) {
			tag = document.createElement('div');
			tag.style.display = 'contents';
		} else {
			tag = document.createElementNS(namespace_svg, 'g');
		}
		insert(tag, null, anchor);
		component_anchor = empty();
		tag.appendChild(component_anchor);
	}
	component(component_anchor);

	/** @type {Record<string, string>} */
	let current_props = {};
	const effect = render_effect(() => {
		const next_props = props();
		for (const key in current_props) {
			if (!(key in next_props)) {
				tag.style.removeProperty(key);
			}
		}
		for (const key in next_props) {
			tag.style.setProperty(key, next_props[key]);
		}
		current_props = next_props;
	});
	push_destroy_fn(effect, () => {
		remove(tag);
	});
}

/**
 * @param {unknown} value
 * @returns {string}
 */
export function stringify(value) {
	return typeof value === 'string' ? value : value == null ? '' : value + '';
}

/**
 * @param {Element | Text | Comment} dom
 * @param {() => string} get_value
 * @param {boolean} svg
 * @returns {void}
 */
export function html(dom, get_value, svg) {
	/** @type {import('./types.js').TemplateNode | import('./types.js').TemplateNode[]} */
	let html_dom;
	/** @type {string} */
	let value;
	const effect = render_effect(() => {
		if (value !== (value = get_value())) {
			if (html_dom) {
				remove(html_dom);
			}
			html_dom = reconcile_html(dom, value, svg);
		}
	});
	push_destroy_fn(effect, () => {
		if (html_dom) {
			remove(html_dom);
		}
	});
}

/**
 * @template P
 * @param {HTMLElement} dom
 * @param {() => import('./types.js').TransitionFn<P | undefined>} get_transition_fn
 * @param {(() => P) | null} props
 * @param {any} global
 * @returns {void}
 */
export function transition(dom, get_transition_fn, props, global = false) {
	bind_transition(dom, get_transition_fn, props, 'both', global);
}

/**
 * @template P
 * @param {HTMLElement} dom
 * @param {() => import('./types.js').TransitionFn<P | undefined>} get_transition_fn
 * @param {(() => P) | null} props
 * @returns {void}
 */
export function animate(dom, get_transition_fn, props) {
	bind_transition(dom, get_transition_fn, props, 'key', false);
}

/**
 * @template P
 * @param {HTMLElement} dom
 * @param {() => import('./types.js').TransitionFn<P | undefined>} get_transition_fn
 * @param {(() => P) | null} props
 * @param {any} global
 * @returns {void}
 */
function in_fn(dom, get_transition_fn, props, global = false) {
	bind_transition(dom, get_transition_fn, props, 'in', global);
}
export { in_fn as in };

/**
 * @template P
 * @param {HTMLElement} dom
 * @param {() => import('./types.js').TransitionFn<P | undefined>} get_transition_fn
 * @param {(() => P) | null} props
 * @param {any} global
 * @returns {void}
 */
export function out(dom, get_transition_fn, props, global = false) {
	bind_transition(dom, get_transition_fn, props, 'out', global);
}

/**
 * @template P
 * @param {Element} dom
 * @param {(dom: Element, value?: P) => import('./types.js').ActionPayload<P>} action
 * @param {() => P} [value_fn]
 * @returns {void}
 */
export function action(dom, action, value_fn) {
	/** @type {undefined | import('./types.js').ActionPayload<P>} */
	let payload = undefined;
	// Action could come from a prop, therefore could be a signal, therefore untrack
	// TODO we could take advantage of this and enable https://github.com/sveltejs/svelte/issues/6942
	effect(() => {
		if (value_fn) {
			const value = value_fn();
			let needs_deep_read = false;
			untrack(() => {
				if (payload === undefined) {
					payload = action(dom, value) || {};
					needs_deep_read = !!payload?.update;
				} else {
					const update = payload.update;
					if (typeof update === 'function') {
						update(value);
					}
				}
			});
			// Action's update method is coarse-grained, i.e. when anything in the passed value changes, update.
			// This works in legacy mode because of mutable_source being updated as a whole, but when using $state
			// together with actions and mutation, it wouldn't notice the change without a deep read.
			if (needs_deep_read) {
				deep_read(value);
			}
		} else {
			untrack(() => (payload = action(dom)));
		}
	});
	effect(() => {
		if (payload !== undefined) {
			const destroy = payload.destroy;
			if (typeof destroy === 'function') {
				return () => {
					destroy();
				};
			}
		}
	});
}
/**
 * The value/checked attribute in the template actually corresponds to the defaultValue property, so we need
 * to remove it upon hydration to avoid a bug when someone resets the form value.
 * @param {HTMLInputElement | HTMLSelectElement} dom
 * @returns {void}
 */
export function remove_input_attr_defaults(dom) {
	if (hydrating) {
		attr(dom, 'value', null);
		attr(dom, 'checked', null);
	}
}
/**
 * The child of a textarea actually corresponds to the defaultValue property, so we need
 * to remove it upon hydration to avoid a bug when someone resets the form value.
 * @param {HTMLTextAreaElement} dom
 * @returns {void}
 */
export function remove_textarea_child(dom) {
	if (hydrating && dom.firstChild !== null) {
		dom.textContent = '';
	}
}

/**
 * @param {Element} dom
 * @param {string} attribute
 * @param {() => string} value
 */
export function attr_effect(dom, attribute, value) {
	render_effect(() => {
		const string = value();
		attr(dom, attribute, string);
	});
}

/**
 * @param {Element} dom
 * @param {string} attribute
 * @param {string | null} value
 */
export function attr(dom, attribute, value) {
	value = value == null ? null : value + '';

	if (DEV) {
		check_src_in_dev_hydration(dom, attribute, value);
	}

	if (
		!hydrating ||
		(dom.getAttribute(attribute) !== value &&
			// If we reset those, they would result in another network request, which we want to avoid.
			// We assume they are the same between client and server as checking if they are equal is expensive
			// (we can't just compare the strings as they can be different between client and server but result in the
			// same url, so we would need to create hidden anchor elements to compare them)
			attribute !== 'src' &&
			attribute !== 'href' &&
			attribute !== 'srcset')
	) {
		if (value === null) {
			dom.removeAttribute(attribute);
		} else {
			dom.setAttribute(attribute, value);
		}
	}
}

/**
 * @param {string} element_src
 * @param {string} url
 * @returns {boolean}
 */
function src_url_equal(element_src, url) {
	if (element_src === url) return true;
	return new URL(element_src, document.baseURI).href === new URL(url, document.baseURI).href;
}

/** @param {string} srcset */
function split_srcset(srcset) {
	return srcset.split(',').map((src) => src.trim().split(' ').filter(Boolean));
}

/**
 * @param {HTMLSourceElement | HTMLImageElement} element
 * @param {string | undefined | null} srcset
 * @returns {boolean}
 */
export function srcset_url_equal(element, srcset) {
	const element_urls = split_srcset(element.srcset);
	const urls = split_srcset(srcset ?? '');

	return (
		urls.length === element_urls.length &&
		urls.every(
			([url, width], i) =>
				width === element_urls[i][1] &&
				// We need to test both ways because Vite will create an a full URL with
				// `new URL(asset, import.meta.url).href` for the client when `base: './'`, and the
				// relative URLs inside srcset are not automatically resolved to absolute URLs by
				// browsers (in contrast to img.src). This means both SSR and DOM code could
				// contain relative or absolute URLs.
				(src_url_equal(element_urls[i][0], url) || src_url_equal(url, element_urls[i][0]))
		)
	);
}

/**
 * @param {any} dom
 * @param {string} attribute
 * @param {string | null} value
 */
function check_src_in_dev_hydration(dom, attribute, value) {
	if (!hydrating) return;
	if (attribute !== 'src' && attribute !== 'href' && attribute !== 'srcset') return;

	if (attribute === 'srcset' && srcset_url_equal(dom, value)) return;
	if (src_url_equal(dom.getAttribute(attribute) ?? '', value ?? '')) return;

	// eslint-disable-next-line no-console
	console.error(
		`Detected a ${attribute} attribute value change during hydration. This will not be repaired during hydration, ` +
			`the ${attribute} value that came from the server will be used. Related element:`,
		dom,
		' Differing value:',
		value
	);
}

/**
 * @param {Element} dom
 * @param {string} attribute
 * @param {() => string} value
 */
export function xlink_attr_effect(dom, attribute, value) {
	render_effect(() => {
		const string = value();
		xlink_attr(dom, attribute, string);
	});
}

/**
 * @param {Element} dom
 * @param {string} attribute
 * @param {string} value
 */
export function xlink_attr(dom, attribute, value) {
	dom.setAttributeNS('http://www.w3.org/1999/xlink', attribute, value);
}

/**
 * @param {any} node
 * @param {string} prop
 * @param {() => any} value
 */
export function set_custom_element_data_effect(node, prop, value) {
	render_effect(() => {
		set_custom_element_data(node, prop, value());
	});
}

/**
 * @param {any} node
 * @param {string} prop
 * @param {any} value
 */
export function set_custom_element_data(node, prop, value) {
	if (prop in node) {
		node[prop] = typeof node[prop] === 'boolean' && value === '' ? true : value;
	} else {
		attr(node, prop, value);
	}
}

/**
 * @param {HTMLElement} dom
 * @param {string} key
 * @param {string} value
 * @param {boolean} [important]
 */
export function style(dom, key, value, important) {
	const style = dom.style;
	const prev_value = style.getPropertyValue(key);
	if (value == null) {
		if (prev_value !== '') {
			style.removeProperty(key);
		}
	} else if (prev_value !== value) {
		style.setProperty(key, value, important ? 'important' : '');
	}
}

/**
 * @param {HTMLElement} dom
 * @param {string} key
 * @param {() => string} value
 * @param {boolean} [important]
 * @returns {void}
 */
export function style_effect(dom, key, value, important) {
	render_effect(() => {
		const string = value();
		style(dom, key, string, important);
	});
}

/**
 * List of attributes that should always be set through the attr method,
 * because updating them through the property setter doesn't work reliably.
 * In the example of `width`/`height`, the problem is that the setter only
 * accepts numeric values, but the attribute can also be set to a string like `50%`.
 * If this list becomes too big, rethink this approach.
 */
const always_set_through_set_attribute = ['width', 'height'];

/** @type {Map<string, string[]>} */
const setters_cache = new Map();

/** @param {Element} element */
function get_setters(element) {
	/** @type {string[]} */
	const setters = [];
	// @ts-expect-error
	const descriptors = get_descriptors(element.__proto__);
	for (const key in descriptors) {
		if (descriptors[key].set && !always_set_through_set_attribute.includes(key)) {
			setters.push(key);
		}
	}
	return setters;
}

/**
 * Like `spread_attributes` but self-contained
 * @param {Element & ElementCSSInlineStyle} dom
 * @param {() => Record<string, unknown>[]} attrs
 * @param {boolean} lowercase_attributes
 * @param {string} css_hash
 */
export function spread_attributes_effect(dom, attrs, lowercase_attributes, css_hash) {
	/** @type {Record<string, any> | undefined} */
	let current = undefined;

	render_effect(() => {
		current = spread_attributes(dom, current, attrs(), lowercase_attributes, css_hash);
	});
}

/**
 * Spreads attributes onto a DOM element, taking into account the currently set attributes
 * @param {Element & ElementCSSInlineStyle} dom
 * @param {Record<string, unknown> | undefined} prev
 * @param {Record<string, unknown>[]} attrs
 * @param {boolean} lowercase_attributes
 * @param {string} css_hash
 * @returns {Record<string, unknown>}
 */
export function spread_attributes(dom, prev, attrs, lowercase_attributes, css_hash) {
	const next = object_assign({}, ...attrs);
	const has_hash = css_hash.length !== 0;
	for (const key in prev) {
		if (!(key in next)) {
			next[key] = null;
		}
	}
	if (has_hash && !next.class) {
		next.class = '';
	}

	let setters = map_get(setters_cache, dom.nodeName);
	if (!setters) map_set(setters_cache, dom.nodeName, (setters = get_setters(dom)));

	for (const key in next) {
		let value = next[key];
		if (value === prev?.[key]) continue;

		const prefix = key[0] + key[1]; // this is faster than key.slice(0, 2)
		if (prefix === '$$') continue;

		if (prefix === 'on') {
			/** @type {{ capture?: true }} */
			const opts = {};
			let event_name = key.slice(2);
			const delegated = DelegatedEvents.includes(event_name);

			if (
				event_name.endsWith('capture') &&
				event_name !== 'ongotpointercapture' &&
				event_name !== 'onlostpointercapture'
			) {
				event_name = event_name.slice(0, -7);
				opts.capture = true;
			}
			if (!delegated && prev?.[key]) {
				dom.removeEventListener(event_name, /** @type {any} */ (prev[key]), opts);
			}
			if (value != null) {
				if (!delegated) {
					dom.addEventListener(event_name, value, opts);
				} else {
					// @ts-ignore
					dom[`__${event_name}`] = value;
					delegate([event_name]);
				}
			}
		} else if (value == null) {
			dom.removeAttribute(key);
		} else if (key === 'style') {
			dom.style.cssText = value + '';
		} else if (key === 'autofocus') {
			auto_focus(/** @type {HTMLElement} */ (dom), Boolean(value));
		} else if (key === '__value' || key === 'value') {
			// @ts-ignore
			dom.value = dom[key] = dom.__value = value;
		} else {
			let name = key;
			if (lowercase_attributes) {
				name = name.toLowerCase();
				name = AttributeAliases[name] || name;
			}

			if (setters.includes(name)) {
				if (DEV) {
					check_src_in_dev_hydration(dom, name, value);
				}
				if (
					!hydrating ||
					//  @ts-ignore see attr method for an explanation of src/srcset
					(dom[name] !== value && name !== 'src' && name !== 'href' && name !== 'srcset')
				) {
					// @ts-ignore
					dom[name] = value;
				}
			} else if (typeof value !== 'function') {
				if (has_hash && name === 'class') {
					if (value) value += ' ';
					value += css_hash;
				}

				attr(dom, name, value);
			}
		}
	}
	return next;
}

/**
 * @param {Element} node
 * @param {() => Record<string, unknown>[]} attrs
 * @param {string} css_hash
 */
export function spread_dynamic_element_attributes_effect(node, attrs, css_hash) {
	/** @type {Record<string, any> | undefined} */
	let current = undefined;

	render_effect(() => {
		current = spread_dynamic_element_attributes(node, current, attrs(), css_hash);
	});
}

/**
 * @param {Element} node
 * @param {Record<string, unknown> | undefined} prev
 * @param {Record<string, unknown>[]} attrs
 * @param {string} css_hash
 */
export function spread_dynamic_element_attributes(node, prev, attrs, css_hash) {
	if (node.tagName.includes('-')) {
		const next = object_assign({}, ...attrs);
		for (const key in prev) {
			if (!(key in next)) {
				next[key] = null;
			}
		}
		for (const key in next) {
			set_custom_element_data(node, key, next[key]);
		}
		return next;
	} else {
		return spread_attributes(
			/** @type {Element & ElementCSSInlineStyle} */ (node),
			prev,
			attrs,
			node.namespaceURI !== namespace_svg,
			css_hash
		);
	}
}

/**
 * The proxy handler for rest props (i.e. `const { x, ...rest } = $props()`).
 * Is passed the full `$$props` object and excludes the named props.
 * @type {ProxyHandler<{ props: Record<string | symbol, unknown>, exclude: Array<string | symbol> }>}}
 */
const rest_props_handler = {
	get(target, key) {
		if (target.exclude.includes(key)) return;
		return target.props[key];
	},
	getOwnPropertyDescriptor(target, key) {
		if (target.exclude.includes(key)) return;
		if (key in target.props) {
			return {
				enumerable: true,
				configurable: true,
				value: target.props[key]
			};
		}
	},
	has(target, key) {
		if (target.exclude.includes(key)) return false;
		return key in target.props;
	},
	ownKeys(target) {
		return Reflect.ownKeys(target.props).filter((key) => !target.exclude.includes(key));
	}
};

/**
 * @param {import('./types.js').Signal<Record<string, unknown>> | Record<string, unknown>} props
 * @param {string[]} rest
 * @returns {Record<string, unknown>}
 */
export function rest_props(props, rest) {
	return new Proxy({ props, exclude: rest }, rest_props_handler);
}

/**
 * The proxy handler for spread props. Handles the incoming array of props
 * that looks like `() => { dynamic: props }, { static: prop }, ..` and wraps
 * them so that the whole thing is passed to the component as the `$$props` argument.
 * @template {Record<string | symbol, unknown>} T
 * @type {ProxyHandler<{ props: Array<T | (() => T)> }>}}
 */
const spread_props_handler = {
	get(target, key) {
		let i = target.props.length;
		while (i--) {
			let p = target.props[i];
			if (is_function(p)) p = p();
			if (typeof p === 'object' && p !== null && key in p) return p[key];
		}
	},
	getOwnPropertyDescriptor(target, key) {
		let i = target.props.length;
		while (i--) {
			let p = target.props[i];
			if (is_function(p)) p = p();
			if (typeof p === 'object' && p !== null && key in p) return get_descriptor(p, key);
		}
	},
	has(target, key) {
		for (let p of target.props) {
			if (is_function(p)) p = p();
			if (key in p) return true;
		}

		return false;
	},
	ownKeys(target) {
		/** @type {Array<string | symbol>} */
		const keys = [];

		for (let p of target.props) {
			if (is_function(p)) p = p();
			for (const key in p) {
				if (!keys.includes(key)) keys.push(key);
			}
		}

		return keys;
	}
};

/**
 * @param {Array<Record<string, unknown> | (() => Record<string, unknown>)>} props
 * @returns {any}
 */
export function spread_props(...props) {
	return new Proxy({ props }, spread_props_handler);
}

// TODO 5.0 remove this
/**
 * @deprecated Use `mount` or `hydrate` instead
 */
export function createRoot() {
	throw new Error(
		'`createRoot` has been removed. Use `mount` or `hydrate` instead. See the updated docs for more info: https://svelte-5-preview.vercel.app/docs/breaking-changes#components-are-no-longer-classes'
	);
}

/**
 * Mounts a component to the given target and returns the exports and potentially the props (if compiled with `accessors: true`) of the component
 *
 * @template {Record<string, any>} Props
 * @template {Record<string, any>} Exports
 * @template {Record<string, any>} Events
 * @param {import('../../main/public.js').ComponentType<import('../../main/public.js').SvelteComponent<Props, Events>>} component
 * @param {{
 * 		target: Node;
 * 		props?: Props;
 * 		events?: { [Property in keyof Events]: (e: Events[Property]) => any };
 *  	context?: Map<any, any>;
 * 		intro?: boolean;
 * 	}} options
 * @returns {Exports}
 */
export function mount(component, options) {
	init_operations();
	const anchor = empty();
	options.target.appendChild(anchor);
	// Don't flush previous effects to ensure order of outer effects stays consistent
	return flush_sync(() => _mount(component, { ...options, anchor }), false);
}

/**
 * Hydrates a component on the given target and returns the exports and potentially the props (if compiled with `accessors: true`) of the component
 *
 * @template {Record<string, any>} Props
 * @template {Record<string, any>} Exports
 * @template {Record<string, any>} Events
 * @param {import('../../main/public.js').ComponentType<import('../../main/public.js').SvelteComponent<Props, Events>>} component
 * @param {{
 * 		target: Node;
 * 		props?: Props;
 * 		events?: { [Property in keyof Events]: (e: Events[Property]) => any };
 *  	context?: Map<any, any>;
 * 		intro?: boolean;
 * 		recover?: false;
 * 	}} options
 * @returns {Exports}
 */
export function hydrate(component, options) {
	init_operations();
	const container = options.target;
	const first_child = /** @type {ChildNode} */ (container.firstChild);
	// Call with insert_text == true to prevent empty {expressions} resulting in an empty
	// fragment array, resulting in a hydration error down the line
	const hydration_fragment = get_hydration_fragment(first_child, true);
	const previous_hydration_fragment = current_hydration_fragment;
	set_current_hydration_fragment(hydration_fragment);

	/** @type {null | Text} */
	let anchor = null;
	if (hydration_fragment === null) {
		anchor = empty();
		container.appendChild(anchor);
	}

	let finished_hydrating = false;

	try {
		// Don't flush previous effects to ensure order of outer effects stays consistent
		return flush_sync(() => {
			const instance = _mount(component, { ...options, anchor });
			// flush_sync will run this callback and then synchronously run any pending effects,
			// which don't belong to the hydration phase anymore - therefore reset it here
			set_current_hydration_fragment(null);
			finished_hydrating = true;
			return instance;
		}, false);
	} catch (error) {
		if (!finished_hydrating && options.recover !== false && hydration_fragment !== null) {
			// eslint-disable-next-line no-console
			console.error(
				'ERR_SVELTE_HYDRATION_MISMATCH' +
					(DEV
						? ': Hydration failed because the initial UI does not match what was rendered on the server.'
						: ''),
				error
			);
			remove(hydration_fragment);
			first_child.remove();
			hydration_fragment.at(-1)?.nextSibling?.remove();
			set_current_hydration_fragment(null);
			return mount(component, options);
		} else {
			throw error;
		}
	} finally {
		set_current_hydration_fragment(previous_hydration_fragment);
	}
}

/**
 * @template {Record<string, any>} Props
 * @template {Record<string, any>} Exports
 * @template {Record<string, any>} Events
 * @param {import('../../main/public.js').ComponentType<import('../../main/public.js').SvelteComponent<Props, Events>>} Component
 * @param {{
 * 		target: Node;
 * 		anchor: null | Text;
 * 		props?: Props;
 * 		events?: { [Property in keyof Events]: (e: Events[Property]) => any };
 *  	context?: Map<any, any>;
 * 		intro?: boolean;
 * 		recover?: false;
 * 	}} options
 * @returns {Exports}
 */
function _mount(Component, options) {
	const registered_events = new Set();
	const container = options.target;
	const block = create_root_block(options.intro || false);

	/** @type {Exports} */
	// @ts-expect-error will be defined because the render effect runs synchronously
	let component = undefined;

	const effect = render_effect(
		() => {
			if (options.context) {
				push({});
				/** @type {import('../client/types.js').ComponentContext} */ (current_component_context).c =
					options.context;
			}
			if (!options.props) {
				options.props = /** @type {Props} */ ({});
			}
			if (options.events) {
				// We can't spread the object or else we'd lose the state proxy stuff, if it is one
				/** @type {any} */ (options.props).$$events = options.events;
			}
			component =
				// @ts-expect-error the public typings are not what the actual function looks like
				Component(options.anchor, options.props) || {};
			if (options.context) {
				pop();
			}
		},
		block,
		true
	);
	block.e = effect;
	const bound_event_listener = handle_event_propagation.bind(null, container);
	const bound_document_event_listener = handle_event_propagation.bind(null, document);

	/** @param {Array<string>} events */
	const event_handle = (events) => {
		for (let i = 0; i < events.length; i++) {
			const event_name = events[i];
			if (!registered_events.has(event_name)) {
				registered_events.add(event_name);
				// Add the event listener to both the container and the document.
				// The container listener ensures we catch events from within in case
				// the outer content stops propagation of the event.
				container.addEventListener(
					event_name,
					bound_event_listener,
					PassiveDelegatedEvents.includes(event_name)
						? {
								passive: true
							}
						: undefined
				);
				// The document listener ensures we catch events that originate from elements that were
				// manually moved outside of the container (e.g. via manual portals).
				document.addEventListener(
					event_name,
					bound_document_event_listener,
					PassiveDelegatedEvents.includes(event_name)
						? {
								passive: true
							}
						: undefined
				);
			}
		}
	};
	event_handle(array_from(all_registerd_events));
	root_event_handles.add(event_handle);

	mounted_components.set(component, () => {
		for (const event_name of registered_events) {
			container.removeEventListener(event_name, bound_event_listener);
		}
		root_event_handles.delete(event_handle);
		const dom = block.d;
		if (dom !== null) {
			remove(dom);
		}
		destroy_signal(/** @type {import('./types.js').EffectSignal} */ (block.e));
	});

	return component;
}

/**
 * References of the components that were mounted or hydrated.
 * Uses a `WeakMap` to avoid memory leaks.
 */
let mounted_components = new WeakMap();

/**
 * Unmounts a component that was previously mounted using `mount` or `hydrate`.
 * @param {Record<string, any>} component
 */
export function unmount(component) {
	const fn = mounted_components.get(component);
	if (DEV && !fn) {
		// eslint-disable-next-line no-console
		console.warn('Tried to unmount a component that was not mounted.');
	}
	fn?.();
}

/**
 * @param {Record<string, any>} props
 * @returns {Record<string, any>}
 */
export function sanitize_slots(props) {
	const sanitized = { ...props.$$slots };
	if (props.children) sanitized.default = props.children;
	return sanitized;
}

/**
 * @param {() => Function} get_snippet
 * @param {Node} node
 * @param {(() => any)[]} args
 * @returns {void}
 */
export function snippet_effect(get_snippet, node, ...args) {
	const block = create_snippet_block();
	render_effect(() => {
		// Only rerender when the snippet function itself changes,
		// not when an eagerly-read prop inside the snippet function changes
		const snippet = get_snippet();
		untrack(() => snippet(node, ...args));
		return () => {
			if (block.d !== null) {
				remove(block.d);
			}
		};
	}, block);
}

/**
 * @param {Node} target
 * @param {string} style_sheet_id
 * @param {string} styles
 */
export async function append_styles(target, style_sheet_id, styles) {
	// Wait a tick so that the template is added to the dom, else getRootNode() will yield wrong results
	// If it turns out that this results in noticeable flickering, we need to do something like doing the
	// append outside and adding code in mount that appends all stylesheets (similar to how we do it with event delegation)
	await Promise.resolve();
	const append_styles_to = get_root_for_style(target);
	if (!append_styles_to.getElementById(style_sheet_id)) {
		const style = create_element('style');
		style.id = style_sheet_id;
		style.textContent = styles;
		append_child(/** @type {Document} */ (append_styles_to).head || append_styles_to, style);
	}
}

/**
 * @param {Node} node
 */
function get_root_for_style(node) {
	if (!node) return document;
	const root = node.getRootNode ? node.getRootNode() : node.ownerDocument;
	if (root && /** @type {ShadowRoot} */ (root).host) {
		return /** @type {ShadowRoot} */ (root);
	}
	return /** @type {Document} */ (node.ownerDocument);
}

/**
 * This function is responsible for synchronizing a possibly bound prop with the inner component state.
 * It is used whenever the compiler sees that the component writes to the prop, or when it has a default prop_value.
 * @template V
 * @param {Record<string, unknown>} props
 * @param {string} key
 * @param {number} flags
 * @param {V | (() => V)} [initial]
 * @returns {(() => V | ((arg: V) => V) | ((arg: V, mutation: boolean) => V))}
 */
export function prop(props, key, flags, initial) {
	var immutable = (flags & PROPS_IS_IMMUTABLE) !== 0;
	var runes = (flags & PROPS_IS_RUNES) !== 0;
	var prop_value = /** @type {V} */ (props[key]);
	var setter = get_descriptor(props, key)?.set;

	if (prop_value === undefined && initial !== undefined) {
		if (setter && runes) {
			// TODO consolidate all these random runtime errors
			throw new Error(
				'ERR_SVELTE_BINDING_FALLBACK' +
					(DEV
						? `: Cannot pass undefined to bind:${key} because the property contains a fallback value. Pass a different value than undefined to ${key}.`
						: '')
			);
		}

		// @ts-expect-error would need a cumbersome method overload to type this
		if ((flags & PROPS_IS_LAZY_INITIAL) !== 0) initial = initial();

		prop_value = /** @type {V} */ (initial);

		if (setter) setter(prop_value);
	}

	var getter = () => {
		var value = /** @type {V} */ (props[key]);
		if (value !== undefined) initial = undefined;
		return value === undefined ? /** @type {V} */ (initial) : value;
	};

	// easy mode — prop is never written to
	if ((flags & PROPS_IS_UPDATED) === 0) {
		return getter;
	}

	// intermediate mode — prop is written to, but the parent component had
	// `bind:foo` which means we can just call `$$props.foo = value` directly
	if (setter) {
		return function (/** @type {V} */ value) {
			if (arguments.length === 1) {
				/** @type {Function} */ (setter)(value);
				return value;
			} else {
				return getter();
			}
		};
	}

	// hard mode. this is where it gets ugly — the value in the child should
	// synchronize with the parent, but it should also be possible to temporarily
	// set the value to something else locally.
	var from_child = false;
	var was_from_child = false;

	// The derived returns the current value. The underlying mutable
	// source is written to from various places to persist this value.
	var inner_current_value = mutable_source(prop_value);
	var current_value = derived(() => {
		var parent_value = getter();
		var child_value = get(inner_current_value);

		if (from_child) {
			from_child = false;
			was_from_child = true;
			return child_value;
		}

		was_from_child = false;
		return (inner_current_value.v = parent_value);
	});

	if (!immutable) current_value.e = safe_equal;

	return function (/** @type {V} */ value, mutation = false) {
		var current = get(current_value);

		// legacy nonsense — need to ensure the source is invalidated when necessary
		// also needed for when handling inspect logic so we can inspect the correct source signal
		if (is_signals_recorded || (DEV && inspect_fn)) {
			// set this so that we don't reset to the parent value if `d`
			// is invalidated because of `invalidate_inner_signals` (rather
			// than because the parent or child value changed)
			from_child = was_from_child;
			// invoke getters so that signals are picked up by `invalidate_inner_signals`
			getter();
			get(inner_current_value);
		}

		if (arguments.length > 0) {
			if (mutation || (immutable ? value !== current : safe_not_equal(value, current))) {
				from_child = true;
				set(inner_current_value, mutation ? current : value);
				get(current_value); // force a synchronisation immediately
			}

			return value;
		}

		return current;
	};
}

/**
 * Legacy-mode only: Call `onMount` callbacks and set up `beforeUpdate`/`afterUpdate` effects
 */
export function init() {
	const context = /** @type {import('./types.js').ComponentContext} */ (current_component_context);
	const callbacks = context.u;

	if (!callbacks) return;

	// beforeUpdate
	pre_effect(() => {
		observe_all(context);
		callbacks.b.forEach(run);
	});

	// onMount (must run before afterUpdate)
	user_effect(() => {
		const fns = untrack(() => callbacks.m.map(run));
		return () => {
			for (const fn of fns) {
				if (typeof fn === 'function') {
					fn();
				}
			}
		};
	});

	// afterUpdate
	user_effect(() => {
		observe_all(context);
		callbacks.a.forEach(run);
	});
}

/**
 * Invoke the getter of all signals associated with a component
 * so they can be registered to the effect this function is called in.
 * @param {import('./types.js').ComponentContext} context
 */
function observe_all(context) {
	if (context.d) {
		for (const signal of context.d) get(signal);
	}

	deep_read(context.s);
}

/**
 * Under some circumstances, imports may be reactive in legacy mode. In that case,
 * they should be using `reactive_import` as part of the transformation
 * @param {() => any} fn
 */
export function reactive_import(fn) {
	const s = source(0);
	return function () {
		if (arguments.length === 1) {
			set(s, get(s) + 1);
			return arguments[0];
		} else {
			get(s);
			return fn();
		}
	};
}

/**
 * @this {any}
 * @param {Record<string, unknown>} $$props
 * @param {Event} event
 * @returns {void}
 */
export function bubble_event($$props, event) {
	var events = /** @type {Record<string, Function[] | Function>} */ ($$props.$$events)?.[
		event.type
	];
	var callbacks = is_array(events) ? events.slice() : events == null ? [] : [events];
	for (var fn of callbacks) {
		// Preserve "this" context
		fn.call(this, event);
	}
}<|MERGE_RESOLUTION|>--- conflicted
+++ resolved
@@ -44,19 +44,14 @@
 	current_block,
 	push,
 	pop,
-<<<<<<< HEAD
-	deep_read,
-	current_effect
-=======
 	current_component_context,
 	deep_read,
 	get,
 	set,
 	is_signals_recorded,
-	inspect_fn
->>>>>>> 29890bb6
+	inspect_fn,
+	current_effect
 } from './runtime.js';
-import { render_effect, effect, managed_effect } from './reactivity/computations.js';
 import {
 	render_effect,
 	effect,
