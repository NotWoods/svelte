--- conflicted
+++ resolved
@@ -503,71 +503,18 @@
 			queueMicrotask(process_microtask);
 		}
 	}
-
-<<<<<<< HEAD
 	let root = signal;
-=======
-	if ((flags & EFFECT) !== 0) {
-		current_queued_effects.push(signal);
-		// Prevent any nested user effects from potentially triggering
-		// before this effect is scheduled. We know they will be destroyed
-		// so we can make them inert to avoid having to find them in the
-		// queue and remove them.
-		if ((flags & BRANCH_EFFECT) === 0) {
-			mark_subtree_children_inert(signal, true);
-		}
-	} else {
-		// We need to ensure we insert the signal in the right topological order. In other words,
-		// we need to evaluate where to insert the signal based off its level and whether or not it's
-		// a pre-effect and within the same block. By checking the signals in the queue in reverse order
-		// we can find the right place quickly. TODO: maybe opt to use a linked list rather than an array
-		// for these operations.
-		const length = current_queued_pre_and_render_effects.length;
-		let should_append = length === 0;
-
-		if (!should_append) {
-			const target_level = signal.l;
-			const is_pre_effect = (flags & PRE_EFFECT) !== 0;
-			let target_signal;
-			let target_signal_level;
-			let is_target_pre_effect;
-			let i = length;
-			while (true) {
-				target_signal = current_queued_pre_and_render_effects[--i];
-				target_signal_level = target_signal.l;
-				if (target_signal_level <= target_level) {
-					if (i + 1 === length) {
-						should_append = true;
-					} else {
-						is_target_pre_effect = (target_signal.f & PRE_EFFECT) !== 0;
-						if (
-							target_signal_level < target_level ||
-							target_signal !== signal ||
-							(is_target_pre_effect && !is_pre_effect)
-						) {
-							i++;
-						}
-						current_queued_pre_and_render_effects.splice(i, 0, signal);
-					}
-					break;
-				}
-				if (i === 0) {
-					current_queued_pre_and_render_effects.unshift(signal);
-					break;
-				}
-			}
-		}
->>>>>>> 9a4cd7e8
 
 	while (root !== null) {
 		const parent = root.parent;
 		if (parent === null) {
 			break;
 		}
-		if ((parent.f & CLEAN) !== 0) {
+		if ((parent.f & BRANCH_EFFECT) !== 0) {
+			if ((parent.f & CLEAN) === 0) {
+				return;
+			}
 			set_signal_status(parent, MAYBE_DIRTY);
-		} else {
-			return;
 		}
 		root = parent;
 	}
@@ -602,22 +549,22 @@
 	var pre = [];
 	var render = [];
 	var user = [];
-	var is_managed;
+	var is_branch;
 
 	for (i = 0; i < effects.length; i++) {
 		child = effects[i];
 		flags = child.f;
-		is_managed = flags & MANAGED;
+		is_branch = flags & BRANCH_EFFECT;
 		// TODO: put this in when we have proper working removal of managed effects from their parents
 		// if ((flags & CLEAN) !== 0) {
 		// 	continue;
 		// }
-		if (is_managed) {
+		if (is_branch) {
 			set_signal_status(child, CLEAN);
 		}
 
 		if ((flags & PRE_EFFECT) !== 0) {
-			if (is_managed) {
+			if (is_branch) {
 				if (shallow) {
 					return;
 				}
@@ -632,7 +579,7 @@
 				pre.push(child);
 			}
 		} else if ((flags & RENDER_EFFECT) !== 0) {
-			if (is_managed) {
+			if (is_branch) {
 				if (shallow) {
 					return;
 				}
@@ -647,7 +594,7 @@
 				render.push(child);
 			}
 		} else if ((flags & EFFECT) !== 0) {
-			if (is_managed) {
+			if (is_branch) {
 				if (shallow) {
 					return;
 				}
