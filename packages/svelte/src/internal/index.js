export {
	store_get,
	get,
	set,
	set_sync,
	invalidate_inner_signals,
	expose,
	exposable,
	source,
	derived,
	prop,
	prop_source,
	user_effect,
	render_effect,
	pre_effect,
	flushSync,
	bubble_event,
	safe_equal,
	tick,
	untrack,
	increment,
	increment_store,
	decrement,
	decrement_store,
	increment_pre,
	increment_pre_store,
	decrement_pre,
	decrement_pre_store,
	mutate,
	mutate_store,
	value_or_fallback,
	exclude_from_object,
	store_set,
	unsubscribe_on_destroy,
	onDestroy,
	pop,
	push,
	reactive_import,
	effect_active,
<<<<<<< HEAD
	log,
	log_trace,
	log_break,
	log_table
=======
	user_root_effect
>>>>>>> 81d3e47d
} from './client/runtime.js';

export * from './client/validate.js';

export * from './client/render.js';

export { create_custom_element } from './client/custom-element.js';

export {
	child,
	child_frag,
	sibling,
	$window as window,
	$document as document
} from './client/operations.js';

export { raf } from './client/timing.js';<|MERGE_RESOLUTION|>--- conflicted
+++ resolved
@@ -37,14 +37,11 @@
 	push,
 	reactive_import,
 	effect_active,
-<<<<<<< HEAD
+	user_root_effect,
 	log,
 	log_trace,
 	log_break,
 	log_table
-=======
-	user_root_effect
->>>>>>> 81d3e47d
 } from './client/runtime.js';
 
 export * from './client/validate.js';
