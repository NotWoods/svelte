--- conflicted
+++ resolved
@@ -7,12 +7,8 @@
 	user_effect
 } from '../../src/internal/client/reactivity/computations';
 import { source } from '../../src/internal/client/reactivity/sources';
-<<<<<<< HEAD
 import type { Computation } from '../../src/internal/client/types';
-=======
-import type { ComputationSignal } from '../../src/internal/client/types';
 import { proxy } from '../../src/internal/client/proxy';
->>>>>>> 83b92372
 
 /**
  * @param runes runes mode
