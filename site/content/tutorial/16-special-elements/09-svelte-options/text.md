---
title: <svelte:options>
---

The `<svelte:options>` element allows you to specify compiler options.

We'll use the `immutable` option as an example. In this app, the `<Todo>` component flashes whenever it receives new data. Clicking on one of the items toggles its `done` state by creating an updated `todos` array. This causes the _other_ `<Todo>` items to flash, even though they don't end up making any changes to the DOM.

We can optimise this by telling the `<Todo>` component to expect _immutable_ data. This means that we're promising never to _mutate_ the `todo` prop, but will instead create new todo objects whenever things change.

Add this to the top of the `Todo.svelte` file:

```svelte
<svelte:options immutable={true} />
```

> You can shorten this to `<svelte:options immutable/>` if you prefer.

Now, when you toggle todos by clicking on them, only the updated component flashes.

The options that can be set here are:

<<<<<<< HEAD
- `immutable={true}` — you never use mutable data, so the compiler can do simple referential equality checks to determine if values have changed
- `immutable={false}` — the default. Svelte will be more conservative about whether or not mutable objects have changed
- `accessors={true}` — adds getters and setters for the component's props
- `accessors={false}` — the default
- `namespace="..."` — the namespace where this component will be used, most commonly `"svg"`
- `tag="..."` — the name to use when compiling this component as a custom element
=======
* `immutable={true}` — you never use mutable data, so the compiler can do simple referential equality checks to determine if values have changed
* `immutable={false}` — the default. Svelte will be more conservative about whether or not mutable objects have changed
* `accessors={true}` — adds getters and setters for the component's props
* `accessors={false}` — the default
* `namespace="..."` — the namespace where this component will be used, most commonly `"svg"`
* `customElement="..."` — the name to use when compiling this component as a custom element
>>>>>>> b6a400a5

Consult the [API reference](/docs) for more information on these options.<|MERGE_RESOLUTION|>--- conflicted
+++ resolved
@@ -20,20 +20,11 @@
 
 The options that can be set here are:
 
-<<<<<<< HEAD
-- `immutable={true}` — you never use mutable data, so the compiler can do simple referential equality checks to determine if values have changed
-- `immutable={false}` — the default. Svelte will be more conservative about whether or not mutable objects have changed
-- `accessors={true}` — adds getters and setters for the component's props
-- `accessors={false}` — the default
-- `namespace="..."` — the namespace where this component will be used, most commonly `"svg"`
-- `tag="..."` — the name to use when compiling this component as a custom element
-=======
 * `immutable={true}` — you never use mutable data, so the compiler can do simple referential equality checks to determine if values have changed
 * `immutable={false}` — the default. Svelte will be more conservative about whether or not mutable objects have changed
 * `accessors={true}` — adds getters and setters for the component's props
 * `accessors={false}` — the default
 * `namespace="..."` — the namespace where this component will be used, most commonly `"svg"`
 * `customElement="..."` — the name to use when compiling this component as a custom element
->>>>>>> b6a400a5
 
 Consult the [API reference](/docs) for more information on these options.