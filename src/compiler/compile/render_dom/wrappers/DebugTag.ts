--- conflicted
+++ resolved
@@ -56,8 +56,6 @@
 				add_to_set(dependencies, expression.dependencies);
 			});
 
-			const condition = changed(Array.from(dependencies));
-
 			const contextual_identifiers = this.node.expressions
 				.filter(e => {
 					const variable = var_lookup.get(e.node.name);
@@ -67,37 +65,24 @@
 
 			const logged_identifiers = this.node.expressions.map(e => p`${e.node.name}`);
 
-<<<<<<< HEAD
-			block.chunks.update.push(b`
-				if (${condition}) {
-					const { ${contextual_identifiers} } = #ctx;
-					@_console.${log}({ ${logged_identifiers} });
-					${debug};
-				}
-			`);
+			const debug_statements = b`
+				const { ${contextual_identifiers} } = #ctx;
+				@_console.${log}({ ${logged_identifiers} });
+				debugger;`;
 
-			block.chunks.create.push(b`
-				{
-					const { ${contextual_identifiers} } = #ctx;
-					@_console.${log}({ ${logged_identifiers} });
-					${debug};
-				}
-			`);
-=======
-			const debugStatements = deindent`
-			{
-				const { ${ctx_identifiers} } = ctx;
-				@_console.${log}({ ${logged_identifiers} });
-				debugger;
+			if (dependencies.size) {
+				const condition = changed(Array.from(dependencies));
+
+				block.chunks.update.push(b`
+					if (${condition}) {
+						${debug_statements}
+					}
+				`);
 			}
-			`;
 
-			block.builders.update.add_block(condition ? deindent`
-				if (${condition}) ${debugStatements}
-			` : debugStatements);
-
-			block.builders.create.add_block(debugStatements);
->>>>>>> 4eb9affd
+			block.chunks.create.push(b`{
+				${debug_statements}
+			}`);
 		}
 	}
 }